--- conflicted
+++ resolved
@@ -2,8 +2,5 @@
 
 generated-y += unistd_32.h
 generic-y += kvm_para.h
-<<<<<<< HEAD
-=======
 generic-y += shmparam.h
->>>>>>> f17b5f06
 generic-y += ucontext.h