--- conflicted
+++ resolved
@@ -22,12 +22,8 @@
 obj-y			+= rdrand.o
 obj-y			+= match.o
 obj-y			+= bugs.o
-<<<<<<< HEAD
 obj-$(CONFIG_CPU_FREQ)	+= aperfmperf.o
-=======
-obj-y			+= aperfmperf.o
 obj-y			+= cpuid-deps.o
->>>>>>> 91a6a6cf
 
 obj-$(CONFIG_PROC_FS)	+= proc.o
 obj-$(CONFIG_X86_FEATURE_NAMES) += capflags.o powerflags.o
