--- conflicted
+++ resolved
@@ -2105,10 +2105,7 @@
 		/* Notice when we are propagating across user namespaces */
 		if (child->mnt_parent->mnt_ns->user_ns != user_ns)
 			lock_mnt_tree(child);
-<<<<<<< HEAD
-=======
 		child->mnt.mnt_flags &= ~MNT_LOCKED;
->>>>>>> 0ecfebd2
 		commit_tree(child);
 	}
 	put_mountpoint(smp);
@@ -2325,8 +2322,6 @@
 	return err;
 }
 
-<<<<<<< HEAD
-=======
 static struct file *open_detached_copy(struct path *path, bool recursive)
 {
 	struct user_namespace *user_ns = current->nsproxy->mnt_ns->user_ns;
@@ -2417,7 +2412,6 @@
 	return fd;
 }
 
->>>>>>> 0ecfebd2
 /*
  * Don't allow locked mount flags to be cleared.
  *
@@ -2655,8 +2649,6 @@
 	return err;
 }
 
-<<<<<<< HEAD
-=======
 static int do_move_mount_old(struct path *path, const char *old_name)
 {
 	struct path old_path;
@@ -2674,7 +2666,6 @@
 	return err;
 }
 
->>>>>>> 0ecfebd2
 /*
  * add a mount into a namespace's mount tree
  */
