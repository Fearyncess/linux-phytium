// SPDX-License-Identifier: GPL-2.0-only
/*
 *  Bluetooth supports for Qualcomm Atheros chips
 *
 *  Copyright (c) 2015 The Linux Foundation. All rights reserved.
 */
#include <linux/module.h>
#include <linux/firmware.h>

#include <net/bluetooth/bluetooth.h>
#include <net/bluetooth/hci_core.h>

#include "btqca.h"

#define VERSION "0.1"

int qca_read_soc_version(struct hci_dev *hdev, u32 *soc_version)
{
	struct sk_buff *skb;
	struct edl_event_hdr *edl;
	struct rome_version *ver;
	char cmd;
	int err = 0;

	bt_dev_dbg(hdev, "QCA Version Request");

	cmd = EDL_PATCH_VER_REQ_CMD;
	skb = __hci_cmd_sync_ev(hdev, EDL_PATCH_CMD_OPCODE, EDL_PATCH_CMD_LEN,
				&cmd, HCI_EV_VENDOR, HCI_INIT_TIMEOUT);
	if (IS_ERR(skb)) {
		err = PTR_ERR(skb);
		bt_dev_err(hdev, "Reading QCA version information failed (%d)",
			   err);
		return err;
	}

	if (skb->len != sizeof(*edl) + sizeof(*ver)) {
		bt_dev_err(hdev, "QCA Version size mismatch len %d", skb->len);
		err = -EILSEQ;
		goto out;
	}

	edl = (struct edl_event_hdr *)(skb->data);
	if (!edl) {
		bt_dev_err(hdev, "QCA TLV with no header");
		err = -EILSEQ;
		goto out;
	}

	if (edl->cresp != EDL_CMD_REQ_RES_EVT ||
	    edl->rtype != EDL_APP_VER_RES_EVT) {
		bt_dev_err(hdev, "QCA Wrong packet received %d %d", edl->cresp,
			   edl->rtype);
		err = -EIO;
		goto out;
	}

	ver = (struct rome_version *)(edl->data);

	BT_DBG("%s: Product:0x%08x", hdev->name, le32_to_cpu(ver->product_id));
	BT_DBG("%s: Patch  :0x%08x", hdev->name, le16_to_cpu(ver->patch_ver));
	BT_DBG("%s: ROM    :0x%08x", hdev->name, le16_to_cpu(ver->rome_ver));
	BT_DBG("%s: SOC    :0x%08x", hdev->name, le32_to_cpu(ver->soc_id));

	/* QCA chipset version can be decided by patch and SoC
	 * version, combination with upper 2 bytes from SoC
	 * and lower 2 bytes from patch will be used.
	 */
	*soc_version = (le32_to_cpu(ver->soc_id) << 16) |
			(le16_to_cpu(ver->rome_ver) & 0x0000ffff);
	if (*soc_version == 0)
		err = -EILSEQ;

out:
	kfree_skb(skb);
	if (err)
		bt_dev_err(hdev, "QCA Failed to get version (%d)", err);

	return err;
}
EXPORT_SYMBOL_GPL(qca_read_soc_version);

static int qca_send_reset(struct hci_dev *hdev)
{
	struct sk_buff *skb;
	int err;

	bt_dev_dbg(hdev, "QCA HCI_RESET");

	skb = __hci_cmd_sync(hdev, HCI_OP_RESET, 0, NULL, HCI_INIT_TIMEOUT);
	if (IS_ERR(skb)) {
		err = PTR_ERR(skb);
		bt_dev_err(hdev, "QCA Reset failed (%d)", err);
		return err;
	}

	kfree_skb(skb);

	return 0;
}

int qca_send_pre_shutdown_cmd(struct hci_dev *hdev)
{
	struct sk_buff *skb;
	int err;

	bt_dev_dbg(hdev, "QCA pre shutdown cmd");

	skb = __hci_cmd_sync(hdev, QCA_PRE_SHUTDOWN_CMD, 0,
				NULL, HCI_INIT_TIMEOUT);
	if (IS_ERR(skb)) {
		err = PTR_ERR(skb);
		bt_dev_err(hdev, "QCA preshutdown_cmd failed (%d)", err);
		return err;
	}

	kfree_skb(skb);

	return 0;
}
EXPORT_SYMBOL_GPL(qca_send_pre_shutdown_cmd);

static void qca_tlv_check_data(struct rome_config *config,
				const struct firmware *fw)
{
	const u8 *data;
	u32 type_len;
	u16 tag_id, tag_len;
	int idx, length;
	struct tlv_type_hdr *tlv;
	struct tlv_type_patch *tlv_patch;
	struct tlv_type_nvm *tlv_nvm;

	tlv = (struct tlv_type_hdr *)fw->data;

	type_len = le32_to_cpu(tlv->type_len);
	length = (type_len >> 8) & 0x00ffffff;

	BT_DBG("TLV Type\t\t : 0x%x", type_len & 0x000000ff);
	BT_DBG("Length\t\t : %d bytes", length);

	config->dnld_mode = ROME_SKIP_EVT_NONE;
	config->dnld_type = ROME_SKIP_EVT_NONE;

	switch (config->type) {
	case TLV_TYPE_PATCH:
		tlv_patch = (struct tlv_type_patch *)tlv->data;

		/* For Rome version 1.1 to 3.1, all segment commands
		 * are acked by a vendor specific event (VSE).
		 * For Rome >= 3.2, the download mode field indicates
		 * if VSE is skipped by the controller.
		 * In case VSE is skipped, only the last segment is acked.
		 */
		config->dnld_mode = tlv_patch->download_mode;
		config->dnld_type = config->dnld_mode;

		BT_DBG("Total Length           : %d bytes",
		       le32_to_cpu(tlv_patch->total_size));
		BT_DBG("Patch Data Length      : %d bytes",
		       le32_to_cpu(tlv_patch->data_length));
		BT_DBG("Signing Format Version : 0x%x",
		       tlv_patch->format_version);
		BT_DBG("Signature Algorithm    : 0x%x",
		       tlv_patch->signature);
		BT_DBG("Download mode          : 0x%x",
		       tlv_patch->download_mode);
		BT_DBG("Reserved               : 0x%x",
		       tlv_patch->reserved1);
		BT_DBG("Product ID             : 0x%04x",
		       le16_to_cpu(tlv_patch->product_id));
		BT_DBG("Rom Build Version      : 0x%04x",
		       le16_to_cpu(tlv_patch->rom_build));
		BT_DBG("Patch Version          : 0x%04x",
		       le16_to_cpu(tlv_patch->patch_version));
		BT_DBG("Reserved               : 0x%x",
		       le16_to_cpu(tlv_patch->reserved2));
		BT_DBG("Patch Entry Address    : 0x%x",
		       le32_to_cpu(tlv_patch->entry));
		break;

	case TLV_TYPE_NVM:
		idx = 0;
		data = tlv->data;
		while (idx < length) {
			tlv_nvm = (struct tlv_type_nvm *)(data + idx);

			tag_id = le16_to_cpu(tlv_nvm->tag_id);
			tag_len = le16_to_cpu(tlv_nvm->tag_len);

			/* Update NVM tags as needed */
			switch (tag_id) {
			case EDL_TAG_ID_HCI:
				/* HCI transport layer parameters
				 * enabling software inband sleep
				 * onto controller side.
				 */
				tlv_nvm->data[0] |= 0x80;

				/* UART Baud Rate */
				tlv_nvm->data[2] = config->user_baud_rate;

				break;

			case EDL_TAG_ID_DEEP_SLEEP:
				/* Sleep enable mask
				 * enabling deep sleep feature on controller.
				 */
				tlv_nvm->data[0] |= 0x01;

				break;
			}

			idx += (sizeof(u16) + sizeof(u16) + 8 + tag_len);
		}
		break;

	default:
		BT_ERR("Unknown TLV type %d", config->type);
		break;
	}
}

static int qca_tlv_send_segment(struct hci_dev *hdev, int seg_size,
				 const u8 *data, enum rome_tlv_dnld_mode mode)
{
	struct sk_buff *skb;
	struct edl_event_hdr *edl;
	struct tlv_seg_resp *tlv_resp;
	u8 cmd[MAX_SIZE_PER_TLV_SEGMENT + 2];
	int err = 0;

	cmd[0] = EDL_PATCH_TLV_REQ_CMD;
	cmd[1] = seg_size;
	memcpy(cmd + 2, data, seg_size);

	if (mode == ROME_SKIP_EVT_VSE_CC || mode == ROME_SKIP_EVT_VSE)
		return __hci_cmd_send(hdev, EDL_PATCH_CMD_OPCODE, seg_size + 2,
				      cmd);

	skb = __hci_cmd_sync_ev(hdev, EDL_PATCH_CMD_OPCODE, seg_size + 2, cmd,
				HCI_EV_VENDOR, HCI_INIT_TIMEOUT);
	if (IS_ERR(skb)) {
		err = PTR_ERR(skb);
		bt_dev_err(hdev, "QCA Failed to send TLV segment (%d)", err);
		return err;
	}

	if (skb->len != sizeof(*edl) + sizeof(*tlv_resp)) {
		bt_dev_err(hdev, "QCA TLV response size mismatch");
		err = -EILSEQ;
		goto out;
	}

	edl = (struct edl_event_hdr *)(skb->data);
	if (!edl) {
		bt_dev_err(hdev, "TLV with no header");
		err = -EILSEQ;
		goto out;
	}

	tlv_resp = (struct tlv_seg_resp *)(edl->data);

	if (edl->cresp != EDL_CMD_REQ_RES_EVT ||
	    edl->rtype != EDL_TVL_DNLD_RES_EVT || tlv_resp->result != 0x00) {
		bt_dev_err(hdev, "QCA TLV with error stat 0x%x rtype 0x%x (0x%x)",
			   edl->cresp, edl->rtype, tlv_resp->result);
		err = -EIO;
	}

out:
	kfree_skb(skb);

	return err;
}

static int qca_inject_cmd_complete_event(struct hci_dev *hdev)
{
	struct hci_event_hdr *hdr;
	struct hci_ev_cmd_complete *evt;
	struct sk_buff *skb;

	skb = bt_skb_alloc(sizeof(*hdr) + sizeof(*evt) + 1, GFP_KERNEL);
	if (!skb)
		return -ENOMEM;

	hdr = skb_put(skb, sizeof(*hdr));
	hdr->evt = HCI_EV_CMD_COMPLETE;
	hdr->plen = sizeof(*evt) + 1;

	evt = skb_put(skb, sizeof(*evt));
	evt->ncmd = 1;
<<<<<<< HEAD
	evt->opcode = QCA_HCI_CC_OPCODE;
=======
	evt->opcode = cpu_to_le16(QCA_HCI_CC_OPCODE);
>>>>>>> bb831786

	skb_put_u8(skb, QCA_HCI_CC_SUCCESS);

	hci_skb_pkt_type(skb) = HCI_EVENT_PKT;

	return hci_recv_frame(hdev, skb);
}

static int qca_download_firmware(struct hci_dev *hdev,
				  struct rome_config *config)
{
	const struct firmware *fw;
	const u8 *segment;
	int ret, remain, i = 0;

	bt_dev_info(hdev, "QCA Downloading %s", config->fwname);

	ret = request_firmware(&fw, config->fwname, &hdev->dev);
	if (ret) {
		bt_dev_err(hdev, "QCA Failed to request file: %s (%d)",
			   config->fwname, ret);
		return ret;
	}

	qca_tlv_check_data(config, fw);

	segment = fw->data;
	remain = fw->size;
	while (remain > 0) {
		int segsize = min(MAX_SIZE_PER_TLV_SEGMENT, remain);

		bt_dev_dbg(hdev, "Send segment %d, size %d", i++, segsize);

		remain -= segsize;
		/* The last segment is always acked regardless download mode */
		if (!remain || segsize < MAX_SIZE_PER_TLV_SEGMENT)
			config->dnld_mode = ROME_SKIP_EVT_NONE;

		ret = qca_tlv_send_segment(hdev, segsize, segment,
					    config->dnld_mode);
		if (ret)
			goto out;

		segment += segsize;
	}

	/* Latest qualcomm chipsets are not sending a command complete event
	 * for every fw packet sent. They only respond with a vendor specific
	 * event for the last packet. This optimization in the chip will
	 * decrease the BT in initialization time. Here we will inject a command
	 * complete event to avoid a command timeout error message.
	 */
	if (config->dnld_type == ROME_SKIP_EVT_VSE_CC ||
	    config->dnld_type == ROME_SKIP_EVT_VSE)
<<<<<<< HEAD
		return qca_inject_cmd_complete_event(hdev);
=======
		ret = qca_inject_cmd_complete_event(hdev);
>>>>>>> bb831786

out:
	release_firmware(fw);

	return ret;
}

int qca_set_bdaddr_rome(struct hci_dev *hdev, const bdaddr_t *bdaddr)
{
	struct sk_buff *skb;
	u8 cmd[9];
	int err;

	cmd[0] = EDL_NVM_ACCESS_SET_REQ_CMD;
	cmd[1] = 0x02; 			/* TAG ID */
	cmd[2] = sizeof(bdaddr_t);	/* size */
	memcpy(cmd + 3, bdaddr, sizeof(bdaddr_t));
	skb = __hci_cmd_sync_ev(hdev, EDL_NVM_ACCESS_OPCODE, sizeof(cmd), cmd,
				HCI_EV_VENDOR, HCI_INIT_TIMEOUT);
	if (IS_ERR(skb)) {
		err = PTR_ERR(skb);
		bt_dev_err(hdev, "QCA Change address command failed (%d)", err);
		return err;
	}

	kfree_skb(skb);

	return 0;
}
EXPORT_SYMBOL_GPL(qca_set_bdaddr_rome);

int qca_uart_setup(struct hci_dev *hdev, uint8_t baudrate,
		   enum qca_btsoc_type soc_type, u32 soc_ver,
		   const char *firmware_name)
{
	struct rome_config config;
	int err;
	u8 rom_ver = 0;

	bt_dev_dbg(hdev, "QCA setup on UART");

	config.user_baud_rate = baudrate;

	/* Download rampatch file */
	config.type = TLV_TYPE_PATCH;
	if (qca_is_wcn399x(soc_type)) {
		/* Firmware files to download are based on ROM version.
		 * ROM version is derived from last two bytes of soc_ver.
		 */
		rom_ver = ((soc_ver & 0x00000f00) >> 0x04) |
			    (soc_ver & 0x0000000f);
		snprintf(config.fwname, sizeof(config.fwname),
			 "qca/crbtfw%02x.tlv", rom_ver);
	} else {
		snprintf(config.fwname, sizeof(config.fwname),
			 "qca/rampatch_%08x.bin", soc_ver);
	}

	err = qca_download_firmware(hdev, &config);
	if (err < 0) {
		bt_dev_err(hdev, "QCA Failed to download patch (%d)", err);
		return err;
	}

	/* Give the controller some time to get ready to receive the NVM */
	msleep(10);

	/* Download NVM configuration */
	config.type = TLV_TYPE_NVM;
	if (firmware_name)
		snprintf(config.fwname, sizeof(config.fwname),
			 "qca/%s", firmware_name);
	else if (qca_is_wcn399x(soc_type))
		snprintf(config.fwname, sizeof(config.fwname),
			 "qca/crnv%02x.bin", rom_ver);
	else
		snprintf(config.fwname, sizeof(config.fwname),
			 "qca/nvm_%08x.bin", soc_ver);

	err = qca_download_firmware(hdev, &config);
	if (err < 0) {
		bt_dev_err(hdev, "QCA Failed to download NVM (%d)", err);
		return err;
	}

	/* Perform HCI reset */
	err = qca_send_reset(hdev);
	if (err < 0) {
		bt_dev_err(hdev, "QCA Failed to run HCI_RESET (%d)", err);
		return err;
	}

	bt_dev_info(hdev, "QCA setup on UART is completed");

	return 0;
}
EXPORT_SYMBOL_GPL(qca_uart_setup);

int qca_set_bdaddr(struct hci_dev *hdev, const bdaddr_t *bdaddr)
{
	struct sk_buff *skb;
	int err;

	skb = __hci_cmd_sync_ev(hdev, EDL_WRITE_BD_ADDR_OPCODE, 6, bdaddr,
				HCI_EV_VENDOR, HCI_INIT_TIMEOUT);
	if (IS_ERR(skb)) {
		err = PTR_ERR(skb);
		bt_dev_err(hdev, "QCA Change address cmd failed (%d)", err);
		return err;
	}

	kfree_skb(skb);

	return 0;
}
EXPORT_SYMBOL_GPL(qca_set_bdaddr);


MODULE_AUTHOR("Ben Young Tae Kim <ytkim@qca.qualcomm.com>");
MODULE_DESCRIPTION("Bluetooth support for Qualcomm Atheros family ver " VERSION);
MODULE_VERSION(VERSION);
MODULE_LICENSE("GPL");<|MERGE_RESOLUTION|>--- conflicted
+++ resolved
@@ -290,11 +290,7 @@
 
 	evt = skb_put(skb, sizeof(*evt));
 	evt->ncmd = 1;
-<<<<<<< HEAD
-	evt->opcode = QCA_HCI_CC_OPCODE;
-=======
 	evt->opcode = cpu_to_le16(QCA_HCI_CC_OPCODE);
->>>>>>> bb831786
 
 	skb_put_u8(skb, QCA_HCI_CC_SUCCESS);
 
@@ -349,11 +345,7 @@
 	 */
 	if (config->dnld_type == ROME_SKIP_EVT_VSE_CC ||
 	    config->dnld_type == ROME_SKIP_EVT_VSE)
-<<<<<<< HEAD
-		return qca_inject_cmd_complete_event(hdev);
-=======
 		ret = qca_inject_cmd_complete_event(hdev);
->>>>>>> bb831786
 
 out:
 	release_firmware(fw);
