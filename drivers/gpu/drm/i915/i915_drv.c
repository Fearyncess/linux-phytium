--- conflicted
+++ resolved
@@ -498,7 +498,6 @@
 	return true;
 }
 
-<<<<<<< HEAD
 void intel_hpd_cancel_work(struct drm_i915_private *dev_priv)
 {
 	spin_lock_irq(&dev_priv->irq_lock);
@@ -528,12 +527,10 @@
 	}
 	drm_modeset_unlock_all(dev);
 }
-=======
 
 static int intel_suspend_complete(struct drm_i915_private *dev_priv);
 static int intel_resume_prepare(struct drm_i915_private *dev_priv,
 				bool rpm_resume);
->>>>>>> 604effb7
 
 static int i915_drm_freeze(struct drm_device *dev)
 {
