/*
 * INET		An implementation of the TCP/IP protocol suite for the LINUX
 *		operating system.  INET is implemented using the  BSD Socket
 *		interface as the means of communication with the user level.
 *
 *		Implementation of the Transmission Control Protocol(TCP).
 *
 * Authors:	Ross Biro
 *		Fred N. van Kempen, <waltje@uWalt.NL.Mugnet.ORG>
 *		Mark Evans, <evansmp@uhura.aston.ac.uk>
 *		Corey Minyard <wf-rch!minyard@relay.EU.net>
 *		Florian La Roche, <flla@stud.uni-sb.de>
 *		Charles Hedrick, <hedrick@klinzhai.rutgers.edu>
 *		Linus Torvalds, <torvalds@cs.helsinki.fi>
 *		Alan Cox, <gw4pts@gw4pts.ampr.org>
 *		Matthew Dillon, <dillon@apollo.west.oic.com>
 *		Arnt Gulbrandsen, <agulbra@nvg.unit.no>
 *		Jorge Cwik, <jorge@laser.satlink.net>
 *
 * Fixes:
 *		Alan Cox	:	Numerous verify_area() calls
 *		Alan Cox	:	Set the ACK bit on a reset
 *		Alan Cox	:	Stopped it crashing if it closed while
 *					sk->inuse=1 and was trying to connect
 *					(tcp_err()).
 *		Alan Cox	:	All icmp error handling was broken
 *					pointers passed where wrong and the
 *					socket was looked up backwards. Nobody
 *					tested any icmp error code obviously.
 *		Alan Cox	:	tcp_err() now handled properly. It
 *					wakes people on errors. poll
 *					behaves and the icmp error race
 *					has gone by moving it into sock.c
 *		Alan Cox	:	tcp_send_reset() fixed to work for
 *					everything not just packets for
 *					unknown sockets.
 *		Alan Cox	:	tcp option processing.
 *		Alan Cox	:	Reset tweaked (still not 100%) [Had
 *					syn rule wrong]
 *		Herp Rosmanith  :	More reset fixes
 *		Alan Cox	:	No longer acks invalid rst frames.
 *					Acking any kind of RST is right out.
 *		Alan Cox	:	Sets an ignore me flag on an rst
 *					receive otherwise odd bits of prattle
 *					escape still
 *		Alan Cox	:	Fixed another acking RST frame bug.
 *					Should stop LAN workplace lockups.
 *		Alan Cox	: 	Some tidyups using the new skb list
 *					facilities
 *		Alan Cox	:	sk->keepopen now seems to work
 *		Alan Cox	:	Pulls options out correctly on accepts
 *		Alan Cox	:	Fixed assorted sk->rqueue->next errors
 *		Alan Cox	:	PSH doesn't end a TCP read. Switched a
 *					bit to skb ops.
 *		Alan Cox	:	Tidied tcp_data to avoid a potential
 *					nasty.
 *		Alan Cox	:	Added some better commenting, as the
 *					tcp is hard to follow
 *		Alan Cox	:	Removed incorrect check for 20 * psh
 *	Michael O'Reilly	:	ack < copied bug fix.
 *	Johannes Stille		:	Misc tcp fixes (not all in yet).
 *		Alan Cox	:	FIN with no memory -> CRASH
 *		Alan Cox	:	Added socket option proto entries.
 *					Also added awareness of them to accept.
 *		Alan Cox	:	Added TCP options (SOL_TCP)
 *		Alan Cox	:	Switched wakeup calls to callbacks,
 *					so the kernel can layer network
 *					sockets.
 *		Alan Cox	:	Use ip_tos/ip_ttl settings.
 *		Alan Cox	:	Handle FIN (more) properly (we hope).
 *		Alan Cox	:	RST frames sent on unsynchronised
 *					state ack error.
 *		Alan Cox	:	Put in missing check for SYN bit.
 *		Alan Cox	:	Added tcp_select_window() aka NET2E
 *					window non shrink trick.
 *		Alan Cox	:	Added a couple of small NET2E timer
 *					fixes
 *		Charles Hedrick :	TCP fixes
 *		Toomas Tamm	:	TCP window fixes
 *		Alan Cox	:	Small URG fix to rlogin ^C ack fight
 *		Charles Hedrick	:	Rewrote most of it to actually work
 *		Linus		:	Rewrote tcp_read() and URG handling
 *					completely
 *		Gerhard Koerting:	Fixed some missing timer handling
 *		Matthew Dillon  :	Reworked TCP machine states as per RFC
 *		Gerhard Koerting:	PC/TCP workarounds
 *		Adam Caldwell	:	Assorted timer/timing errors
 *		Matthew Dillon	:	Fixed another RST bug
 *		Alan Cox	:	Move to kernel side addressing changes.
 *		Alan Cox	:	Beginning work on TCP fastpathing
 *					(not yet usable)
 *		Arnt Gulbrandsen:	Turbocharged tcp_check() routine.
 *		Alan Cox	:	TCP fast path debugging
 *		Alan Cox	:	Window clamping
 *		Michael Riepe	:	Bug in tcp_check()
 *		Matt Dillon	:	More TCP improvements and RST bug fixes
 *		Matt Dillon	:	Yet more small nasties remove from the
 *					TCP code (Be very nice to this man if
 *					tcp finally works 100%) 8)
 *		Alan Cox	:	BSD accept semantics.
 *		Alan Cox	:	Reset on closedown bug.
 *	Peter De Schrijver	:	ENOTCONN check missing in tcp_sendto().
 *		Michael Pall	:	Handle poll() after URG properly in
 *					all cases.
 *		Michael Pall	:	Undo the last fix in tcp_read_urg()
 *					(multi URG PUSH broke rlogin).
 *		Michael Pall	:	Fix the multi URG PUSH problem in
 *					tcp_readable(), poll() after URG
 *					works now.
 *		Michael Pall	:	recv(...,MSG_OOB) never blocks in the
 *					BSD api.
 *		Alan Cox	:	Changed the semantics of sk->socket to
 *					fix a race and a signal problem with
 *					accept() and async I/O.
 *		Alan Cox	:	Relaxed the rules on tcp_sendto().
 *		Yury Shevchuk	:	Really fixed accept() blocking problem.
 *		Craig I. Hagan  :	Allow for BSD compatible TIME_WAIT for
 *					clients/servers which listen in on
 *					fixed ports.
 *		Alan Cox	:	Cleaned the above up and shrank it to
 *					a sensible code size.
 *		Alan Cox	:	Self connect lockup fix.
 *		Alan Cox	:	No connect to multicast.
 *		Ross Biro	:	Close unaccepted children on master
 *					socket close.
 *		Alan Cox	:	Reset tracing code.
 *		Alan Cox	:	Spurious resets on shutdown.
 *		Alan Cox	:	Giant 15 minute/60 second timer error
 *		Alan Cox	:	Small whoops in polling before an
 *					accept.
 *		Alan Cox	:	Kept the state trace facility since
 *					it's handy for debugging.
 *		Alan Cox	:	More reset handler fixes.
 *		Alan Cox	:	Started rewriting the code based on
 *					the RFC's for other useful protocol
 *					references see: Comer, KA9Q NOS, and
 *					for a reference on the difference
 *					between specifications and how BSD
 *					works see the 4.4lite source.
 *		A.N.Kuznetsov	:	Don't time wait on completion of tidy
 *					close.
 *		Linus Torvalds	:	Fin/Shutdown & copied_seq changes.
 *		Linus Torvalds	:	Fixed BSD port reuse to work first syn
 *		Alan Cox	:	Reimplemented timers as per the RFC
 *					and using multiple timers for sanity.
 *		Alan Cox	:	Small bug fixes, and a lot of new
 *					comments.
 *		Alan Cox	:	Fixed dual reader crash by locking
 *					the buffers (much like datagram.c)
 *		Alan Cox	:	Fixed stuck sockets in probe. A probe
 *					now gets fed up of retrying without
 *					(even a no space) answer.
 *		Alan Cox	:	Extracted closing code better
 *		Alan Cox	:	Fixed the closing state machine to
 *					resemble the RFC.
 *		Alan Cox	:	More 'per spec' fixes.
 *		Jorge Cwik	:	Even faster checksumming.
 *		Alan Cox	:	tcp_data() doesn't ack illegal PSH
 *					only frames. At least one pc tcp stack
 *					generates them.
 *		Alan Cox	:	Cache last socket.
 *		Alan Cox	:	Per route irtt.
 *		Matt Day	:	poll()->select() match BSD precisely on error
 *		Alan Cox	:	New buffers
 *		Marc Tamsky	:	Various sk->prot->retransmits and
 *					sk->retransmits misupdating fixed.
 *					Fixed tcp_write_timeout: stuck close,
 *					and TCP syn retries gets used now.
 *		Mark Yarvis	:	In tcp_read_wakeup(), don't send an
 *					ack if state is TCP_CLOSED.
 *		Alan Cox	:	Look up device on a retransmit - routes may
 *					change. Doesn't yet cope with MSS shrink right
 *					but it's a start!
 *		Marc Tamsky	:	Closing in closing fixes.
 *		Mike Shaver	:	RFC1122 verifications.
 *		Alan Cox	:	rcv_saddr errors.
 *		Alan Cox	:	Block double connect().
 *		Alan Cox	:	Small hooks for enSKIP.
 *		Alexey Kuznetsov:	Path MTU discovery.
 *		Alan Cox	:	Support soft errors.
 *		Alan Cox	:	Fix MTU discovery pathological case
 *					when the remote claims no mtu!
 *		Marc Tamsky	:	TCP_CLOSE fix.
 *		Colin (G3TNE)	:	Send a reset on syn ack replies in
 *					window but wrong (fixes NT lpd problems)
 *		Pedro Roque	:	Better TCP window handling, delayed ack.
 *		Joerg Reuter	:	No modification of locked buffers in
 *					tcp_do_retransmit()
 *		Eric Schenk	:	Changed receiver side silly window
 *					avoidance algorithm to BSD style
 *					algorithm. This doubles throughput
 *					against machines running Solaris,
 *					and seems to result in general
 *					improvement.
 *	Stefan Magdalinski	:	adjusted tcp_readable() to fix FIONREAD
 *	Willy Konynenberg	:	Transparent proxying support.
 *	Mike McLagan		:	Routing by source
 *		Keith Owens	:	Do proper merging with partial SKB's in
 *					tcp_do_sendmsg to avoid burstiness.
 *		Eric Schenk	:	Fix fast close down bug with
 *					shutdown() followed by close().
 *		Andi Kleen 	:	Make poll agree with SIGIO
 *	Salvatore Sanfilippo	:	Support SO_LINGER with linger == 1 and
 *					lingertime == 0 (RFC 793 ABORT Call)
 *	Hirokazu Takahashi	:	Use copy_from_user() instead of
 *					csum_and_copy_from_user() if possible.
 *
 *		This program is free software; you can redistribute it and/or
 *		modify it under the terms of the GNU General Public License
 *		as published by the Free Software Foundation; either version
 *		2 of the License, or(at your option) any later version.
 *
 * Description of States:
 *
 *	TCP_SYN_SENT		sent a connection request, waiting for ack
 *
 *	TCP_SYN_RECV		received a connection request, sent ack,
 *				waiting for final ack in three-way handshake.
 *
 *	TCP_ESTABLISHED		connection established
 *
 *	TCP_FIN_WAIT1		our side has shutdown, waiting to complete
 *				transmission of remaining buffered data
 *
 *	TCP_FIN_WAIT2		all buffered data sent, waiting for remote
 *				to shutdown
 *
 *	TCP_CLOSING		both sides have shutdown but we still have
 *				data we have to finish sending
 *
 *	TCP_TIME_WAIT		timeout to catch resent junk before entering
 *				closed, can only be entered from FIN_WAIT2
 *				or CLOSING.  Required because the other end
 *				may not have gotten our last ACK causing it
 *				to retransmit the data packet (which we ignore)
 *
 *	TCP_CLOSE_WAIT		remote side has shutdown and is waiting for
 *				us to finish writing our data and to shutdown
 *				(we have to close() to move on to LAST_ACK)
 *
 *	TCP_LAST_ACK		out side has shutdown after remote has
 *				shutdown.  There may still be data in our
 *				buffer that we have to finish sending
 *
 *	TCP_CLOSE		socket is finished
 */

#define pr_fmt(fmt) "TCP: " fmt

#include <linux/kernel.h>
#include <linux/module.h>
#include <linux/types.h>
#include <linux/fcntl.h>
#include <linux/poll.h>
#include <linux/init.h>
#include <linux/fs.h>
#include <linux/skbuff.h>
#include <linux/scatterlist.h>
#include <linux/splice.h>
#include <linux/net.h>
#include <linux/socket.h>
#include <linux/random.h>
#include <linux/bootmem.h>
#include <linux/highmem.h>
#include <linux/swap.h>
#include <linux/cache.h>
#include <linux/err.h>
#include <linux/crypto.h>
#include <linux/time.h>
#include <linux/slab.h>

#include <net/icmp.h>
#include <net/inet_common.h>
#include <net/tcp.h>
#include <net/xfrm.h>
#include <net/ip.h>
#include <net/sock.h>

#include <asm/uaccess.h>
#include <asm/ioctls.h>
#include <net/busy_poll.h>

int sysctl_tcp_fin_timeout __read_mostly = TCP_FIN_TIMEOUT;

int sysctl_tcp_min_tso_segs __read_mostly = 2;

int sysctl_tcp_autocorking __read_mostly = 1;

struct percpu_counter tcp_orphan_count;
EXPORT_SYMBOL_GPL(tcp_orphan_count);

long sysctl_tcp_mem[3] __read_mostly;
int sysctl_tcp_wmem[3] __read_mostly;
int sysctl_tcp_rmem[3] __read_mostly;

EXPORT_SYMBOL(sysctl_tcp_mem);
EXPORT_SYMBOL(sysctl_tcp_rmem);
EXPORT_SYMBOL(sysctl_tcp_wmem);

atomic_long_t tcp_memory_allocated;	/* Current allocated memory. */
EXPORT_SYMBOL(tcp_memory_allocated);

/*
 * Current number of TCP sockets.
 */
struct percpu_counter tcp_sockets_allocated;
EXPORT_SYMBOL(tcp_sockets_allocated);

/*
 * TCP splice context
 */
struct tcp_splice_state {
	struct pipe_inode_info *pipe;
	size_t len;
	unsigned int flags;
};

/*
 * Pressure flag: try to collapse.
 * Technical note: it is used by multiple contexts non atomically.
 * All the __sk_mem_schedule() is of this nature: accounting
 * is strict, actions are advisory and have some latency.
 */
int tcp_memory_pressure __read_mostly;
EXPORT_SYMBOL(tcp_memory_pressure);

void tcp_enter_memory_pressure(struct sock *sk)
{
	if (!tcp_memory_pressure) {
		NET_INC_STATS(sock_net(sk), LINUX_MIB_TCPMEMORYPRESSURES);
		tcp_memory_pressure = 1;
	}
}
EXPORT_SYMBOL(tcp_enter_memory_pressure);

/* Convert seconds to retransmits based on initial and max timeout */
static u8 secs_to_retrans(int seconds, int timeout, int rto_max)
{
	u8 res = 0;

	if (seconds > 0) {
		int period = timeout;

		res = 1;
		while (seconds > period && res < 255) {
			res++;
			timeout <<= 1;
			if (timeout > rto_max)
				timeout = rto_max;
			period += timeout;
		}
	}
	return res;
}

/* Convert retransmits to seconds based on initial and max timeout */
static int retrans_to_secs(u8 retrans, int timeout, int rto_max)
{
	int period = 0;

	if (retrans > 0) {
		period = timeout;
		while (--retrans) {
			timeout <<= 1;
			if (timeout > rto_max)
				timeout = rto_max;
			period += timeout;
		}
	}
	return period;
}

/* Address-family independent initialization for a tcp_sock.
 *
 * NOTE: A lot of things set to zero explicitly by call to
 *       sk_alloc() so need not be done here.
 */
void tcp_init_sock(struct sock *sk)
{
	struct inet_connection_sock *icsk = inet_csk(sk);
	struct tcp_sock *tp = tcp_sk(sk);

	__skb_queue_head_init(&tp->out_of_order_queue);
	tcp_init_xmit_timers(sk);
	tcp_prequeue_init(tp);
	INIT_LIST_HEAD(&tp->tsq_node);

	icsk->icsk_rto = TCP_TIMEOUT_INIT;
	tp->mdev_us = jiffies_to_usecs(TCP_TIMEOUT_INIT);

	/* So many TCP implementations out there (incorrectly) count the
	 * initial SYN frame in their delayed-ACK and congestion control
	 * algorithms that we must have the following bandaid to talk
	 * efficiently to them.  -DaveM
	 */
	tp->snd_cwnd = TCP_INIT_CWND;

	/* See draft-stevens-tcpca-spec-01 for discussion of the
	 * initialization of these values.
	 */
	tp->snd_ssthresh = TCP_INFINITE_SSTHRESH;
	tp->snd_cwnd_clamp = ~0;
	tp->mss_cache = TCP_MSS_DEFAULT;

	tp->reordering = sysctl_tcp_reordering;
	tcp_enable_early_retrans(tp);
	tcp_assign_congestion_control(sk);

	tp->tsoffset = 0;

	sk->sk_state = TCP_CLOSE;

	sk->sk_write_space = sk_stream_write_space;
	sock_set_flag(sk, SOCK_USE_WRITE_QUEUE);

	icsk->icsk_sync_mss = tcp_sync_mss;

	sk->sk_sndbuf = sysctl_tcp_wmem[1];
	sk->sk_rcvbuf = sysctl_tcp_rmem[1];

	local_bh_disable();
	sock_update_memcg(sk);
	sk_sockets_allocated_inc(sk);
	local_bh_enable();
}
EXPORT_SYMBOL(tcp_init_sock);

static void tcp_tx_timestamp(struct sock *sk, struct sk_buff *skb)
{
	if (sk->sk_tsflags) {
		struct skb_shared_info *shinfo = skb_shinfo(skb);

		sock_tx_timestamp(sk, &shinfo->tx_flags);
		if (shinfo->tx_flags & SKBTX_ANY_TSTAMP)
			shinfo->tskey = TCP_SKB_CB(skb)->seq + skb->len - 1;
	}
}

/*
 *	Wait for a TCP event.
 *
 *	Note that we don't need to lock the socket, as the upper poll layers
 *	take care of normal races (between the test and the event) and we don't
 *	go look at any of the socket buffers directly.
 */
unsigned int tcp_poll(struct file *file, struct socket *sock, poll_table *wait)
{
	unsigned int mask;
	struct sock *sk = sock->sk;
	const struct tcp_sock *tp = tcp_sk(sk);

	sock_rps_record_flow(sk);

	sock_poll_wait(file, sk_sleep(sk), wait);
	if (sk->sk_state == TCP_LISTEN)
		return inet_csk_listen_poll(sk);

	/* Socket is not locked. We are protected from async events
	 * by poll logic and correct handling of state changes
	 * made by other threads is impossible in any case.
	 */

	mask = 0;

	/*
	 * POLLHUP is certainly not done right. But poll() doesn't
	 * have a notion of HUP in just one direction, and for a
	 * socket the read side is more interesting.
	 *
	 * Some poll() documentation says that POLLHUP is incompatible
	 * with the POLLOUT/POLLWR flags, so somebody should check this
	 * all. But careful, it tends to be safer to return too many
	 * bits than too few, and you can easily break real applications
	 * if you don't tell them that something has hung up!
	 *
	 * Check-me.
	 *
	 * Check number 1. POLLHUP is _UNMASKABLE_ event (see UNIX98 and
	 * our fs/select.c). It means that after we received EOF,
	 * poll always returns immediately, making impossible poll() on write()
	 * in state CLOSE_WAIT. One solution is evident --- to set POLLHUP
	 * if and only if shutdown has been made in both directions.
	 * Actually, it is interesting to look how Solaris and DUX
	 * solve this dilemma. I would prefer, if POLLHUP were maskable,
	 * then we could set it on SND_SHUTDOWN. BTW examples given
	 * in Stevens' books assume exactly this behaviour, it explains
	 * why POLLHUP is incompatible with POLLOUT.	--ANK
	 *
	 * NOTE. Check for TCP_CLOSE is added. The goal is to prevent
	 * blocking on fresh not-connected or disconnected socket. --ANK
	 */
	if (sk->sk_shutdown == SHUTDOWN_MASK || sk->sk_state == TCP_CLOSE)
		mask |= POLLHUP;
	if (sk->sk_shutdown & RCV_SHUTDOWN)
		mask |= POLLIN | POLLRDNORM | POLLRDHUP;

	/* Connected or passive Fast Open socket? */
	if (sk->sk_state != TCP_SYN_SENT &&
	    (sk->sk_state != TCP_SYN_RECV || tp->fastopen_rsk != NULL)) {
		int target = sock_rcvlowat(sk, 0, INT_MAX);

		if (tp->urg_seq == tp->copied_seq &&
		    !sock_flag(sk, SOCK_URGINLINE) &&
		    tp->urg_data)
			target++;

		/* Potential race condition. If read of tp below will
		 * escape above sk->sk_state, we can be illegally awaken
		 * in SYN_* states. */
		if (tp->rcv_nxt - tp->copied_seq >= target)
			mask |= POLLIN | POLLRDNORM;

		if (!(sk->sk_shutdown & SEND_SHUTDOWN)) {
			if (sk_stream_is_writeable(sk)) {
				mask |= POLLOUT | POLLWRNORM;
			} else {  /* send SIGIO later */
				set_bit(SOCK_ASYNC_NOSPACE,
					&sk->sk_socket->flags);
				set_bit(SOCK_NOSPACE, &sk->sk_socket->flags);

				/* Race breaker. If space is freed after
				 * wspace test but before the flags are set,
				 * IO signal will be lost.
				 */
				if (sk_stream_is_writeable(sk))
					mask |= POLLOUT | POLLWRNORM;
			}
		} else
			mask |= POLLOUT | POLLWRNORM;

		if (tp->urg_data & TCP_URG_VALID)
			mask |= POLLPRI;
	}
	/* This barrier is coupled with smp_wmb() in tcp_reset() */
	smp_rmb();
	if (sk->sk_err || !skb_queue_empty(&sk->sk_error_queue))
		mask |= POLLERR;

	return mask;
}
EXPORT_SYMBOL(tcp_poll);

int tcp_ioctl(struct sock *sk, int cmd, unsigned long arg)
{
	struct tcp_sock *tp = tcp_sk(sk);
	int answ;
	bool slow;

	switch (cmd) {
	case SIOCINQ:
		if (sk->sk_state == TCP_LISTEN)
			return -EINVAL;

		slow = lock_sock_fast(sk);
		if ((1 << sk->sk_state) & (TCPF_SYN_SENT | TCPF_SYN_RECV))
			answ = 0;
		else if (sock_flag(sk, SOCK_URGINLINE) ||
			 !tp->urg_data ||
			 before(tp->urg_seq, tp->copied_seq) ||
			 !before(tp->urg_seq, tp->rcv_nxt)) {

			answ = tp->rcv_nxt - tp->copied_seq;

			/* Subtract 1, if FIN was received */
			if (answ && sock_flag(sk, SOCK_DONE))
				answ--;
		} else
			answ = tp->urg_seq - tp->copied_seq;
		unlock_sock_fast(sk, slow);
		break;
	case SIOCATMARK:
		answ = tp->urg_data && tp->urg_seq == tp->copied_seq;
		break;
	case SIOCOUTQ:
		if (sk->sk_state == TCP_LISTEN)
			return -EINVAL;

		if ((1 << sk->sk_state) & (TCPF_SYN_SENT | TCPF_SYN_RECV))
			answ = 0;
		else
			answ = tp->write_seq - tp->snd_una;
		break;
	case SIOCOUTQNSD:
		if (sk->sk_state == TCP_LISTEN)
			return -EINVAL;

		if ((1 << sk->sk_state) & (TCPF_SYN_SENT | TCPF_SYN_RECV))
			answ = 0;
		else
			answ = tp->write_seq - tp->snd_nxt;
		break;
	default:
		return -ENOIOCTLCMD;
	}

	return put_user(answ, (int __user *)arg);
}
EXPORT_SYMBOL(tcp_ioctl);

static inline void tcp_mark_push(struct tcp_sock *tp, struct sk_buff *skb)
{
	TCP_SKB_CB(skb)->tcp_flags |= TCPHDR_PSH;
	tp->pushed_seq = tp->write_seq;
}

static inline bool forced_push(const struct tcp_sock *tp)
{
	return after(tp->write_seq, tp->pushed_seq + (tp->max_window >> 1));
}

static void skb_entail(struct sock *sk, struct sk_buff *skb)
{
	struct tcp_sock *tp = tcp_sk(sk);
	struct tcp_skb_cb *tcb = TCP_SKB_CB(skb);

	skb->csum    = 0;
	tcb->seq     = tcb->end_seq = tp->write_seq;
	tcb->tcp_flags = TCPHDR_ACK;
	tcb->sacked  = 0;
	__skb_header_release(skb);
	tcp_add_write_queue_tail(sk, skb);
	sk->sk_wmem_queued += skb->truesize;
	sk_mem_charge(sk, skb->truesize);
	if (tp->nonagle & TCP_NAGLE_PUSH)
		tp->nonagle &= ~TCP_NAGLE_PUSH;
}

static inline void tcp_mark_urg(struct tcp_sock *tp, int flags)
{
	if (flags & MSG_OOB)
		tp->snd_up = tp->write_seq;
}

/* If a not yet filled skb is pushed, do not send it if
 * we have data packets in Qdisc or NIC queues :
 * Because TX completion will happen shortly, it gives a chance
 * to coalesce future sendmsg() payload into this skb, without
 * need for a timer, and with no latency trade off.
 * As packets containing data payload have a bigger truesize
 * than pure acks (dataless) packets, the last checks prevent
 * autocorking if we only have an ACK in Qdisc/NIC queues,
 * or if TX completion was delayed after we processed ACK packet.
 */
static bool tcp_should_autocork(struct sock *sk, struct sk_buff *skb,
				int size_goal)
{
	return skb->len < size_goal &&
	       sysctl_tcp_autocorking &&
	       skb != tcp_write_queue_head(sk) &&
	       atomic_read(&sk->sk_wmem_alloc) > skb->truesize;
}

static void tcp_push(struct sock *sk, int flags, int mss_now,
		     int nonagle, int size_goal)
{
	struct tcp_sock *tp = tcp_sk(sk);
	struct sk_buff *skb;

	if (!tcp_send_head(sk))
		return;

	skb = tcp_write_queue_tail(sk);
	if (!(flags & MSG_MORE) || forced_push(tp))
		tcp_mark_push(tp, skb);

	tcp_mark_urg(tp, flags);

	if (tcp_should_autocork(sk, skb, size_goal)) {

		/* avoid atomic op if TSQ_THROTTLED bit is already set */
		if (!test_bit(TSQ_THROTTLED, &tp->tsq_flags)) {
			NET_INC_STATS(sock_net(sk), LINUX_MIB_TCPAUTOCORKING);
			set_bit(TSQ_THROTTLED, &tp->tsq_flags);
		}
		/* It is possible TX completion already happened
		 * before we set TSQ_THROTTLED.
		 */
		if (atomic_read(&sk->sk_wmem_alloc) > skb->truesize)
			return;
	}

	if (flags & MSG_MORE)
		nonagle = TCP_NAGLE_CORK;

	__tcp_push_pending_frames(sk, mss_now, nonagle);
}

static int tcp_splice_data_recv(read_descriptor_t *rd_desc, struct sk_buff *skb,
				unsigned int offset, size_t len)
{
	struct tcp_splice_state *tss = rd_desc->arg.data;
	int ret;

	ret = skb_splice_bits(skb, offset, tss->pipe, min(rd_desc->count, len),
			      tss->flags);
	if (ret > 0)
		rd_desc->count -= ret;
	return ret;
}

static int __tcp_splice_read(struct sock *sk, struct tcp_splice_state *tss)
{
	/* Store TCP splice context information in read_descriptor_t. */
	read_descriptor_t rd_desc = {
		.arg.data = tss,
		.count	  = tss->len,
	};

	return tcp_read_sock(sk, &rd_desc, tcp_splice_data_recv);
}

/**
 *  tcp_splice_read - splice data from TCP socket to a pipe
 * @sock:	socket to splice from
 * @ppos:	position (not valid)
 * @pipe:	pipe to splice to
 * @len:	number of bytes to splice
 * @flags:	splice modifier flags
 *
 * Description:
 *    Will read pages from given socket and fill them into a pipe.
 *
 **/
ssize_t tcp_splice_read(struct socket *sock, loff_t *ppos,
			struct pipe_inode_info *pipe, size_t len,
			unsigned int flags)
{
	struct sock *sk = sock->sk;
	struct tcp_splice_state tss = {
		.pipe = pipe,
		.len = len,
		.flags = flags,
	};
	long timeo;
	ssize_t spliced;
	int ret;

	sock_rps_record_flow(sk);
	/*
	 * We can't seek on a socket input
	 */
	if (unlikely(*ppos))
		return -ESPIPE;

	ret = spliced = 0;

	lock_sock(sk);

	timeo = sock_rcvtimeo(sk, sock->file->f_flags & O_NONBLOCK);
	while (tss.len) {
		ret = __tcp_splice_read(sk, &tss);
		if (ret < 0)
			break;
		else if (!ret) {
			if (spliced)
				break;
			if (sock_flag(sk, SOCK_DONE))
				break;
			if (sk->sk_err) {
				ret = sock_error(sk);
				break;
			}
			if (sk->sk_shutdown & RCV_SHUTDOWN)
				break;
			if (sk->sk_state == TCP_CLOSE) {
				/*
				 * This occurs when user tries to read
				 * from never connected socket.
				 */
				if (!sock_flag(sk, SOCK_DONE))
					ret = -ENOTCONN;
				break;
			}
			if (!timeo) {
				ret = -EAGAIN;
				break;
			}
			sk_wait_data(sk, &timeo);
			if (signal_pending(current)) {
				ret = sock_intr_errno(timeo);
				break;
			}
			continue;
		}
		tss.len -= ret;
		spliced += ret;

		if (!timeo)
			break;
		release_sock(sk);
		lock_sock(sk);

		if (sk->sk_err || sk->sk_state == TCP_CLOSE ||
		    (sk->sk_shutdown & RCV_SHUTDOWN) ||
		    signal_pending(current))
			break;
	}

	release_sock(sk);

	if (spliced)
		return spliced;

	return ret;
}
EXPORT_SYMBOL(tcp_splice_read);

struct sk_buff *sk_stream_alloc_skb(struct sock *sk, int size, gfp_t gfp)
{
	struct sk_buff *skb;

	/* The TCP header must be at least 32-bit aligned.  */
	size = ALIGN(size, 4);

	skb = alloc_skb_fclone(size + sk->sk_prot->max_header, gfp);
	if (skb) {
		if (sk_wmem_schedule(sk, skb->truesize)) {
			skb_reserve(skb, sk->sk_prot->max_header);
			/*
			 * Make sure that we have exactly size bytes
			 * available to the caller, no more, no less.
			 */
			skb->reserved_tailroom = skb->end - skb->tail - size;
			return skb;
		}
		__kfree_skb(skb);
	} else {
		sk->sk_prot->enter_memory_pressure(sk);
		sk_stream_moderate_sndbuf(sk);
	}
	return NULL;
}

static unsigned int tcp_xmit_size_goal(struct sock *sk, u32 mss_now,
				       int large_allowed)
{
	struct tcp_sock *tp = tcp_sk(sk);
	u32 new_size_goal, size_goal;

	if (!large_allowed || !sk_can_gso(sk))
		return mss_now;

	/* Note : tcp_tso_autosize() will eventually split this later */
	new_size_goal = sk->sk_gso_max_size - 1 - MAX_TCP_HEADER;
	new_size_goal = tcp_bound_to_half_wnd(tp, new_size_goal);

	/* We try hard to avoid divides here */
	size_goal = tp->gso_segs * mss_now;
	if (unlikely(new_size_goal < size_goal ||
		     new_size_goal >= size_goal + mss_now)) {
		tp->gso_segs = min_t(u16, new_size_goal / mss_now,
				     sk->sk_gso_max_segs);
		size_goal = tp->gso_segs * mss_now;
	}

	return max(size_goal, mss_now);
}

static int tcp_send_mss(struct sock *sk, int *size_goal, int flags)
{
	int mss_now;

	mss_now = tcp_current_mss(sk);
	*size_goal = tcp_xmit_size_goal(sk, mss_now, !(flags & MSG_OOB));

	return mss_now;
}

static ssize_t do_tcp_sendpages(struct sock *sk, struct page *page, int offset,
				size_t size, int flags)
{
	struct tcp_sock *tp = tcp_sk(sk);
	int mss_now, size_goal;
	int err;
	ssize_t copied;
	long timeo = sock_sndtimeo(sk, flags & MSG_DONTWAIT);

	/* Wait for a connection to finish. One exception is TCP Fast Open
	 * (passive side) where data is allowed to be sent before a connection
	 * is fully established.
	 */
	if (((1 << sk->sk_state) & ~(TCPF_ESTABLISHED | TCPF_CLOSE_WAIT)) &&
	    !tcp_passive_fastopen(sk)) {
		if ((err = sk_stream_wait_connect(sk, &timeo)) != 0)
			goto out_err;
	}

	clear_bit(SOCK_ASYNC_NOSPACE, &sk->sk_socket->flags);

	mss_now = tcp_send_mss(sk, &size_goal, flags);
	copied = 0;

	err = -EPIPE;
	if (sk->sk_err || (sk->sk_shutdown & SEND_SHUTDOWN))
		goto out_err;

	while (size > 0) {
		struct sk_buff *skb = tcp_write_queue_tail(sk);
		int copy, i;
		bool can_coalesce;

		if (!tcp_send_head(sk) || (copy = size_goal - skb->len) <= 0) {
new_segment:
			if (!sk_stream_memory_free(sk))
				goto wait_for_sndbuf;

			skb = sk_stream_alloc_skb(sk, 0, sk->sk_allocation);
			if (!skb)
				goto wait_for_memory;

			skb_entail(sk, skb);
			copy = size_goal;
		}

		if (copy > size)
			copy = size;

		i = skb_shinfo(skb)->nr_frags;
		can_coalesce = skb_can_coalesce(skb, i, page, offset);
		if (!can_coalesce && i >= MAX_SKB_FRAGS) {
			tcp_mark_push(tp, skb);
			goto new_segment;
		}
		if (!sk_wmem_schedule(sk, copy))
			goto wait_for_memory;

		if (can_coalesce) {
			skb_frag_size_add(&skb_shinfo(skb)->frags[i - 1], copy);
		} else {
			get_page(page);
			skb_fill_page_desc(skb, i, page, offset, copy);
		}
		skb_shinfo(skb)->tx_flags |= SKBTX_SHARED_FRAG;

		skb->len += copy;
		skb->data_len += copy;
		skb->truesize += copy;
		sk->sk_wmem_queued += copy;
		sk_mem_charge(sk, copy);
		skb->ip_summed = CHECKSUM_PARTIAL;
		tp->write_seq += copy;
		TCP_SKB_CB(skb)->end_seq += copy;
		tcp_skb_pcount_set(skb, 0);

		if (!copied)
			TCP_SKB_CB(skb)->tcp_flags &= ~TCPHDR_PSH;

		copied += copy;
		offset += copy;
		if (!(size -= copy)) {
			tcp_tx_timestamp(sk, skb);
			goto out;
		}

		if (skb->len < size_goal || (flags & MSG_OOB))
			continue;

		if (forced_push(tp)) {
			tcp_mark_push(tp, skb);
			__tcp_push_pending_frames(sk, mss_now, TCP_NAGLE_PUSH);
		} else if (skb == tcp_send_head(sk))
			tcp_push_one(sk, mss_now);
		continue;

wait_for_sndbuf:
		set_bit(SOCK_NOSPACE, &sk->sk_socket->flags);
wait_for_memory:
		tcp_push(sk, flags & ~MSG_MORE, mss_now,
			 TCP_NAGLE_PUSH, size_goal);

		if ((err = sk_stream_wait_memory(sk, &timeo)) != 0)
			goto do_error;

		mss_now = tcp_send_mss(sk, &size_goal, flags);
	}

out:
	if (copied && !(flags & MSG_SENDPAGE_NOTLAST))
		tcp_push(sk, flags, mss_now, tp->nonagle, size_goal);
	return copied;

do_error:
	if (copied)
		goto out;
out_err:
	return sk_stream_error(sk, flags, err);
}

int tcp_sendpage(struct sock *sk, struct page *page, int offset,
		 size_t size, int flags)
{
	ssize_t res;

	if (!(sk->sk_route_caps & NETIF_F_SG) ||
	    !(sk->sk_route_caps & NETIF_F_ALL_CSUM))
		return sock_no_sendpage(sk->sk_socket, page, offset, size,
					flags);

	lock_sock(sk);
	res = do_tcp_sendpages(sk, page, offset, size, flags);
	release_sock(sk);
	return res;
}
EXPORT_SYMBOL(tcp_sendpage);

static inline int select_size(const struct sock *sk, bool sg)
{
	const struct tcp_sock *tp = tcp_sk(sk);
	int tmp = tp->mss_cache;

	if (sg) {
		if (sk_can_gso(sk)) {
			/* Small frames wont use a full page:
			 * Payload will immediately follow tcp header.
			 */
			tmp = SKB_WITH_OVERHEAD(2048 - MAX_TCP_HEADER);
		} else {
			int pgbreak = SKB_MAX_HEAD(MAX_TCP_HEADER);

			if (tmp >= pgbreak &&
			    tmp <= pgbreak + (MAX_SKB_FRAGS - 1) * PAGE_SIZE)
				tmp = pgbreak;
		}
	}

	return tmp;
}

void tcp_free_fastopen_req(struct tcp_sock *tp)
{
	if (tp->fastopen_req != NULL) {
		kfree(tp->fastopen_req);
		tp->fastopen_req = NULL;
	}
}

static int tcp_sendmsg_fastopen(struct sock *sk, struct msghdr *msg,
				int *copied, size_t size)
{
	struct tcp_sock *tp = tcp_sk(sk);
	int err, flags;

	if (!(sysctl_tcp_fastopen & TFO_CLIENT_ENABLE))
		return -EOPNOTSUPP;
	if (tp->fastopen_req != NULL)
		return -EALREADY; /* Another Fast Open is in progress */

	tp->fastopen_req = kzalloc(sizeof(struct tcp_fastopen_request),
				   sk->sk_allocation);
	if (unlikely(tp->fastopen_req == NULL))
		return -ENOBUFS;
	tp->fastopen_req->data = msg;
	tp->fastopen_req->size = size;

	flags = (msg->msg_flags & MSG_DONTWAIT) ? O_NONBLOCK : 0;
	err = __inet_stream_connect(sk->sk_socket, msg->msg_name,
				    msg->msg_namelen, flags);
	*copied = tp->fastopen_req->copied;
	tcp_free_fastopen_req(tp);
	return err;
}

int tcp_sendmsg(struct kiocb *iocb, struct sock *sk, struct msghdr *msg,
		size_t size)
{
	struct tcp_sock *tp = tcp_sk(sk);
	struct sk_buff *skb;
	int flags, err, copied = 0;
	int mss_now = 0, size_goal, copied_syn = 0;
	bool sg;
	long timeo;

	lock_sock(sk);

	flags = msg->msg_flags;
	if (flags & MSG_FASTOPEN) {
		err = tcp_sendmsg_fastopen(sk, msg, &copied_syn, size);
		if (err == -EINPROGRESS && copied_syn > 0)
			goto out;
		else if (err)
			goto out_err;
	}

	timeo = sock_sndtimeo(sk, flags & MSG_DONTWAIT);

	/* Wait for a connection to finish. One exception is TCP Fast Open
	 * (passive side) where data is allowed to be sent before a connection
	 * is fully established.
	 */
	if (((1 << sk->sk_state) & ~(TCPF_ESTABLISHED | TCPF_CLOSE_WAIT)) &&
	    !tcp_passive_fastopen(sk)) {
		if ((err = sk_stream_wait_connect(sk, &timeo)) != 0)
			goto do_error;
	}

	if (unlikely(tp->repair)) {
		if (tp->repair_queue == TCP_RECV_QUEUE) {
			copied = tcp_send_rcvq(sk, msg, size);
			goto out_nopush;
		}

		err = -EINVAL;
		if (tp->repair_queue == TCP_NO_QUEUE)
			goto out_err;

		/* 'common' sending to sendq */
	}

	/* This should be in poll */
	clear_bit(SOCK_ASYNC_NOSPACE, &sk->sk_socket->flags);

	mss_now = tcp_send_mss(sk, &size_goal, flags);

	/* Ok commence sending. */
	copied = 0;

	err = -EPIPE;
	if (sk->sk_err || (sk->sk_shutdown & SEND_SHUTDOWN))
		goto out_err;

	sg = !!(sk->sk_route_caps & NETIF_F_SG);

	while (iov_iter_count(&msg->msg_iter)) {
		int copy = 0;
		int max = size_goal;

		skb = tcp_write_queue_tail(sk);
		if (tcp_send_head(sk)) {
			if (skb->ip_summed == CHECKSUM_NONE)
				max = mss_now;
			copy = max - skb->len;
		}

		if (copy <= 0) {
new_segment:
			/* Allocate new segment. If the interface is SG,
			 * allocate skb fitting to single page.
			 */
			if (!sk_stream_memory_free(sk))
				goto wait_for_sndbuf;

			skb = sk_stream_alloc_skb(sk,
						  select_size(sk, sg),
						  sk->sk_allocation);
			if (!skb)
				goto wait_for_memory;

			/*
			 * Check whether we can use HW checksum.
			 */
			if (sk->sk_route_caps & NETIF_F_ALL_CSUM)
				skb->ip_summed = CHECKSUM_PARTIAL;

			skb_entail(sk, skb);
			copy = size_goal;
			max = size_goal;

			/* All packets are restored as if they have
			 * already been sent. skb_mstamp isn't set to
			 * avoid wrong rtt estimation.
			 */
			if (tp->repair)
				TCP_SKB_CB(skb)->sacked |= TCPCB_REPAIRED;
		}

		/* Try to append data to the end of skb. */
		if (copy > iov_iter_count(&msg->msg_iter))
			copy = iov_iter_count(&msg->msg_iter);

		/* Where to copy to? */
		if (skb_availroom(skb) > 0) {
			/* We have some space in skb head. Superb! */
			copy = min_t(int, copy, skb_availroom(skb));
			err = skb_add_data_nocache(sk, skb, &msg->msg_iter, copy);
			if (err)
				goto do_fault;
		} else {
			bool merge = true;
			int i = skb_shinfo(skb)->nr_frags;
			struct page_frag *pfrag = sk_page_frag(sk);
<<<<<<< HEAD

			if (!sk_page_frag_refill(sk, pfrag))
				goto wait_for_memory;

=======

			if (!sk_page_frag_refill(sk, pfrag))
				goto wait_for_memory;

>>>>>>> d525211f
			if (!skb_can_coalesce(skb, i, pfrag->page,
					      pfrag->offset)) {
				if (i == MAX_SKB_FRAGS || !sg) {
					tcp_mark_push(tp, skb);
					goto new_segment;
				}
				merge = false;
			}

			copy = min_t(int, copy, pfrag->size - pfrag->offset);

			if (!sk_wmem_schedule(sk, copy))
				goto wait_for_memory;

			err = skb_copy_to_page_nocache(sk, &msg->msg_iter, skb,
						       pfrag->page,
						       pfrag->offset,
						       copy);
			if (err)
				goto do_error;

			/* Update the skb. */
			if (merge) {
				skb_frag_size_add(&skb_shinfo(skb)->frags[i - 1], copy);
			} else {
				skb_fill_page_desc(skb, i, pfrag->page,
						   pfrag->offset, copy);
				get_page(pfrag->page);
			}
			pfrag->offset += copy;
		}

		if (!copied)
			TCP_SKB_CB(skb)->tcp_flags &= ~TCPHDR_PSH;

		tp->write_seq += copy;
		TCP_SKB_CB(skb)->end_seq += copy;
		tcp_skb_pcount_set(skb, 0);

		copied += copy;
		if (!iov_iter_count(&msg->msg_iter)) {
			tcp_tx_timestamp(sk, skb);
			goto out;
		}

		if (skb->len < max || (flags & MSG_OOB) || unlikely(tp->repair))
			continue;

		if (forced_push(tp)) {
			tcp_mark_push(tp, skb);
			__tcp_push_pending_frames(sk, mss_now, TCP_NAGLE_PUSH);
		} else if (skb == tcp_send_head(sk))
			tcp_push_one(sk, mss_now);
		continue;

wait_for_sndbuf:
		set_bit(SOCK_NOSPACE, &sk->sk_socket->flags);
wait_for_memory:
		if (copied)
			tcp_push(sk, flags & ~MSG_MORE, mss_now,
				 TCP_NAGLE_PUSH, size_goal);

		if ((err = sk_stream_wait_memory(sk, &timeo)) != 0)
			goto do_error;

		mss_now = tcp_send_mss(sk, &size_goal, flags);
	}

out:
	if (copied)
		tcp_push(sk, flags, mss_now, tp->nonagle, size_goal);
out_nopush:
	release_sock(sk);
	return copied + copied_syn;

do_fault:
	if (!skb->len) {
		tcp_unlink_write_queue(skb, sk);
		/* It is the one place in all of TCP, except connection
		 * reset, where we can be unlinking the send_head.
		 */
		tcp_check_send_head(sk, skb);
		sk_wmem_free_skb(sk, skb);
	}

do_error:
	if (copied + copied_syn)
		goto out;
out_err:
	err = sk_stream_error(sk, flags, err);
	release_sock(sk);
	return err;
}
EXPORT_SYMBOL(tcp_sendmsg);

/*
 *	Handle reading urgent data. BSD has very simple semantics for
 *	this, no blocking and very strange errors 8)
 */

static int tcp_recv_urg(struct sock *sk, struct msghdr *msg, int len, int flags)
{
	struct tcp_sock *tp = tcp_sk(sk);

	/* No URG data to read. */
	if (sock_flag(sk, SOCK_URGINLINE) || !tp->urg_data ||
	    tp->urg_data == TCP_URG_READ)
		return -EINVAL;	/* Yes this is right ! */

	if (sk->sk_state == TCP_CLOSE && !sock_flag(sk, SOCK_DONE))
		return -ENOTCONN;

	if (tp->urg_data & TCP_URG_VALID) {
		int err = 0;
		char c = tp->urg_data;

		if (!(flags & MSG_PEEK))
			tp->urg_data = TCP_URG_READ;

		/* Read urgent data. */
		msg->msg_flags |= MSG_OOB;

		if (len > 0) {
			if (!(flags & MSG_TRUNC))
				err = memcpy_to_msg(msg, &c, 1);
			len = 1;
		} else
			msg->msg_flags |= MSG_TRUNC;

		return err ? -EFAULT : len;
	}

	if (sk->sk_state == TCP_CLOSE || (sk->sk_shutdown & RCV_SHUTDOWN))
		return 0;

	/* Fixed the recv(..., MSG_OOB) behaviour.  BSD docs and
	 * the available implementations agree in this case:
	 * this call should never block, independent of the
	 * blocking state of the socket.
	 * Mike <pall@rz.uni-karlsruhe.de>
	 */
	return -EAGAIN;
}

static int tcp_peek_sndq(struct sock *sk, struct msghdr *msg, int len)
{
	struct sk_buff *skb;
	int copied = 0, err = 0;

	/* XXX -- need to support SO_PEEK_OFF */

	skb_queue_walk(&sk->sk_write_queue, skb) {
		err = skb_copy_datagram_msg(skb, 0, msg, skb->len);
		if (err)
			break;

		copied += skb->len;
	}

	return err ?: copied;
}

/* Clean up the receive buffer for full frames taken by the user,
 * then send an ACK if necessary.  COPIED is the number of bytes
 * tcp_recvmsg has given to the user so far, it speeds up the
 * calculation of whether or not we must ACK for the sake of
 * a window update.
 */
static void tcp_cleanup_rbuf(struct sock *sk, int copied)
{
	struct tcp_sock *tp = tcp_sk(sk);
	bool time_to_ack = false;

	struct sk_buff *skb = skb_peek(&sk->sk_receive_queue);

	WARN(skb && !before(tp->copied_seq, TCP_SKB_CB(skb)->end_seq),
	     "cleanup rbuf bug: copied %X seq %X rcvnxt %X\n",
	     tp->copied_seq, TCP_SKB_CB(skb)->end_seq, tp->rcv_nxt);

	if (inet_csk_ack_scheduled(sk)) {
		const struct inet_connection_sock *icsk = inet_csk(sk);
		   /* Delayed ACKs frequently hit locked sockets during bulk
		    * receive. */
		if (icsk->icsk_ack.blocked ||
		    /* Once-per-two-segments ACK was not sent by tcp_input.c */
		    tp->rcv_nxt - tp->rcv_wup > icsk->icsk_ack.rcv_mss ||
		    /*
		     * If this read emptied read buffer, we send ACK, if
		     * connection is not bidirectional, user drained
		     * receive buffer and there was a small segment
		     * in queue.
		     */
		    (copied > 0 &&
		     ((icsk->icsk_ack.pending & ICSK_ACK_PUSHED2) ||
		      ((icsk->icsk_ack.pending & ICSK_ACK_PUSHED) &&
		       !icsk->icsk_ack.pingpong)) &&
		      !atomic_read(&sk->sk_rmem_alloc)))
			time_to_ack = true;
	}

	/* We send an ACK if we can now advertise a non-zero window
	 * which has been raised "significantly".
	 *
	 * Even if window raised up to infinity, do not send window open ACK
	 * in states, where we will not receive more. It is useless.
	 */
	if (copied > 0 && !time_to_ack && !(sk->sk_shutdown & RCV_SHUTDOWN)) {
		__u32 rcv_window_now = tcp_receive_window(tp);

		/* Optimize, __tcp_select_window() is not cheap. */
		if (2*rcv_window_now <= tp->window_clamp) {
			__u32 new_window = __tcp_select_window(sk);

			/* Send ACK now, if this read freed lots of space
			 * in our buffer. Certainly, new_window is new window.
			 * We can advertise it now, if it is not less than current one.
			 * "Lots" means "at least twice" here.
			 */
			if (new_window && new_window >= 2 * rcv_window_now)
				time_to_ack = true;
		}
	}
	if (time_to_ack)
		tcp_send_ack(sk);
}

static void tcp_prequeue_process(struct sock *sk)
{
	struct sk_buff *skb;
	struct tcp_sock *tp = tcp_sk(sk);

	NET_INC_STATS_USER(sock_net(sk), LINUX_MIB_TCPPREQUEUED);

	/* RX process wants to run with disabled BHs, though it is not
	 * necessary */
	local_bh_disable();
	while ((skb = __skb_dequeue(&tp->ucopy.prequeue)) != NULL)
		sk_backlog_rcv(sk, skb);
	local_bh_enable();

	/* Clear memory counter. */
	tp->ucopy.memory = 0;
}

static struct sk_buff *tcp_recv_skb(struct sock *sk, u32 seq, u32 *off)
{
	struct sk_buff *skb;
	u32 offset;

	while ((skb = skb_peek(&sk->sk_receive_queue)) != NULL) {
		offset = seq - TCP_SKB_CB(skb)->seq;
		if (TCP_SKB_CB(skb)->tcp_flags & TCPHDR_SYN)
			offset--;
		if (offset < skb->len || (TCP_SKB_CB(skb)->tcp_flags & TCPHDR_FIN)) {
			*off = offset;
			return skb;
		}
		/* This looks weird, but this can happen if TCP collapsing
		 * splitted a fat GRO packet, while we released socket lock
		 * in skb_splice_bits()
		 */
		sk_eat_skb(sk, skb);
	}
	return NULL;
}

/*
 * This routine provides an alternative to tcp_recvmsg() for routines
 * that would like to handle copying from skbuffs directly in 'sendfile'
 * fashion.
 * Note:
 *	- It is assumed that the socket was locked by the caller.
 *	- The routine does not block.
 *	- At present, there is no support for reading OOB data
 *	  or for 'peeking' the socket using this routine
 *	  (although both would be easy to implement).
 */
int tcp_read_sock(struct sock *sk, read_descriptor_t *desc,
		  sk_read_actor_t recv_actor)
{
	struct sk_buff *skb;
	struct tcp_sock *tp = tcp_sk(sk);
	u32 seq = tp->copied_seq;
	u32 offset;
	int copied = 0;

	if (sk->sk_state == TCP_LISTEN)
		return -ENOTCONN;
	while ((skb = tcp_recv_skb(sk, seq, &offset)) != NULL) {
		if (offset < skb->len) {
			int used;
			size_t len;

			len = skb->len - offset;
			/* Stop reading if we hit a patch of urgent data */
			if (tp->urg_data) {
				u32 urg_offset = tp->urg_seq - seq;
				if (urg_offset < len)
					len = urg_offset;
				if (!len)
					break;
			}
			used = recv_actor(desc, skb, offset, len);
			if (used <= 0) {
				if (!copied)
					copied = used;
				break;
			} else if (used <= len) {
				seq += used;
				copied += used;
				offset += used;
			}
			/* If recv_actor drops the lock (e.g. TCP splice
			 * receive) the skb pointer might be invalid when
			 * getting here: tcp_collapse might have deleted it
			 * while aggregating skbs from the socket queue.
			 */
			skb = tcp_recv_skb(sk, seq - 1, &offset);
			if (!skb)
				break;
			/* TCP coalescing might have appended data to the skb.
			 * Try to splice more frags
			 */
			if (offset + 1 != skb->len)
				continue;
		}
		if (TCP_SKB_CB(skb)->tcp_flags & TCPHDR_FIN) {
			sk_eat_skb(sk, skb);
			++seq;
			break;
		}
		sk_eat_skb(sk, skb);
		if (!desc->count)
			break;
		tp->copied_seq = seq;
	}
	tp->copied_seq = seq;

	tcp_rcv_space_adjust(sk);

	/* Clean up data we have read: This will do ACK frames. */
	if (copied > 0) {
		tcp_recv_skb(sk, seq, &offset);
		tcp_cleanup_rbuf(sk, copied);
	}
	return copied;
}
EXPORT_SYMBOL(tcp_read_sock);

/*
 *	This routine copies from a sock struct into the user buffer.
 *
 *	Technical note: in 2.3 we work on _locked_ socket, so that
 *	tricks with *seq access order and skb->users are not required.
 *	Probably, code can be easily improved even more.
 */

int tcp_recvmsg(struct kiocb *iocb, struct sock *sk, struct msghdr *msg,
		size_t len, int nonblock, int flags, int *addr_len)
{
	struct tcp_sock *tp = tcp_sk(sk);
	int copied = 0;
	u32 peek_seq;
	u32 *seq;
	unsigned long used;
	int err;
	int target;		/* Read at least this many bytes */
	long timeo;
	struct task_struct *user_recv = NULL;
	struct sk_buff *skb;
	u32 urg_hole = 0;

	if (unlikely(flags & MSG_ERRQUEUE))
		return inet_recv_error(sk, msg, len, addr_len);

	if (sk_can_busy_loop(sk) && skb_queue_empty(&sk->sk_receive_queue) &&
	    (sk->sk_state == TCP_ESTABLISHED))
		sk_busy_loop(sk, nonblock);

	lock_sock(sk);

	err = -ENOTCONN;
	if (sk->sk_state == TCP_LISTEN)
		goto out;

	timeo = sock_rcvtimeo(sk, nonblock);

	/* Urgent data needs to be handled specially. */
	if (flags & MSG_OOB)
		goto recv_urg;

	if (unlikely(tp->repair)) {
		err = -EPERM;
		if (!(flags & MSG_PEEK))
			goto out;

		if (tp->repair_queue == TCP_SEND_QUEUE)
			goto recv_sndq;

		err = -EINVAL;
		if (tp->repair_queue == TCP_NO_QUEUE)
			goto out;

		/* 'common' recv queue MSG_PEEK-ing */
	}

	seq = &tp->copied_seq;
	if (flags & MSG_PEEK) {
		peek_seq = tp->copied_seq;
		seq = &peek_seq;
	}

	target = sock_rcvlowat(sk, flags & MSG_WAITALL, len);

	do {
		u32 offset;

		/* Are we at urgent data? Stop if we have read anything or have SIGURG pending. */
		if (tp->urg_data && tp->urg_seq == *seq) {
			if (copied)
				break;
			if (signal_pending(current)) {
				copied = timeo ? sock_intr_errno(timeo) : -EAGAIN;
				break;
			}
		}

		/* Next get a buffer. */

		skb_queue_walk(&sk->sk_receive_queue, skb) {
			/* Now that we have two receive queues this
			 * shouldn't happen.
			 */
			if (WARN(before(*seq, TCP_SKB_CB(skb)->seq),
				 "recvmsg bug: copied %X seq %X rcvnxt %X fl %X\n",
				 *seq, TCP_SKB_CB(skb)->seq, tp->rcv_nxt,
				 flags))
				break;

			offset = *seq - TCP_SKB_CB(skb)->seq;
			if (TCP_SKB_CB(skb)->tcp_flags & TCPHDR_SYN)
				offset--;
			if (offset < skb->len)
				goto found_ok_skb;
			if (TCP_SKB_CB(skb)->tcp_flags & TCPHDR_FIN)
				goto found_fin_ok;
			WARN(!(flags & MSG_PEEK),
			     "recvmsg bug 2: copied %X seq %X rcvnxt %X fl %X\n",
			     *seq, TCP_SKB_CB(skb)->seq, tp->rcv_nxt, flags);
		}

		/* Well, if we have backlog, try to process it now yet. */

		if (copied >= target && !sk->sk_backlog.tail)
			break;

		if (copied) {
			if (sk->sk_err ||
			    sk->sk_state == TCP_CLOSE ||
			    (sk->sk_shutdown & RCV_SHUTDOWN) ||
			    !timeo ||
			    signal_pending(current))
				break;
		} else {
			if (sock_flag(sk, SOCK_DONE))
				break;

			if (sk->sk_err) {
				copied = sock_error(sk);
				break;
			}

			if (sk->sk_shutdown & RCV_SHUTDOWN)
				break;

			if (sk->sk_state == TCP_CLOSE) {
				if (!sock_flag(sk, SOCK_DONE)) {
					/* This occurs when user tries to read
					 * from never connected socket.
					 */
					copied = -ENOTCONN;
					break;
				}
				break;
			}

			if (!timeo) {
				copied = -EAGAIN;
				break;
			}

			if (signal_pending(current)) {
				copied = sock_intr_errno(timeo);
				break;
			}
		}

		tcp_cleanup_rbuf(sk, copied);

		if (!sysctl_tcp_low_latency && tp->ucopy.task == user_recv) {
			/* Install new reader */
			if (!user_recv && !(flags & (MSG_TRUNC | MSG_PEEK))) {
				user_recv = current;
				tp->ucopy.task = user_recv;
				tp->ucopy.msg = msg;
			}

			tp->ucopy.len = len;

			WARN_ON(tp->copied_seq != tp->rcv_nxt &&
				!(flags & (MSG_PEEK | MSG_TRUNC)));

			/* Ugly... If prequeue is not empty, we have to
			 * process it before releasing socket, otherwise
			 * order will be broken at second iteration.
			 * More elegant solution is required!!!
			 *
			 * Look: we have the following (pseudo)queues:
			 *
			 * 1. packets in flight
			 * 2. backlog
			 * 3. prequeue
			 * 4. receive_queue
			 *
			 * Each queue can be processed only if the next ones
			 * are empty. At this point we have empty receive_queue.
			 * But prequeue _can_ be not empty after 2nd iteration,
			 * when we jumped to start of loop because backlog
			 * processing added something to receive_queue.
			 * We cannot release_sock(), because backlog contains
			 * packets arrived _after_ prequeued ones.
			 *
			 * Shortly, algorithm is clear --- to process all
			 * the queues in order. We could make it more directly,
			 * requeueing packets from backlog to prequeue, if
			 * is not empty. It is more elegant, but eats cycles,
			 * unfortunately.
			 */
			if (!skb_queue_empty(&tp->ucopy.prequeue))
				goto do_prequeue;

			/* __ Set realtime policy in scheduler __ */
		}

		if (copied >= target) {
			/* Do not sleep, just process backlog. */
			release_sock(sk);
			lock_sock(sk);
		} else
			sk_wait_data(sk, &timeo);

		if (user_recv) {
			int chunk;

			/* __ Restore normal policy in scheduler __ */

			if ((chunk = len - tp->ucopy.len) != 0) {
				NET_ADD_STATS_USER(sock_net(sk), LINUX_MIB_TCPDIRECTCOPYFROMBACKLOG, chunk);
				len -= chunk;
				copied += chunk;
			}

			if (tp->rcv_nxt == tp->copied_seq &&
			    !skb_queue_empty(&tp->ucopy.prequeue)) {
do_prequeue:
				tcp_prequeue_process(sk);

				if ((chunk = len - tp->ucopy.len) != 0) {
					NET_ADD_STATS_USER(sock_net(sk), LINUX_MIB_TCPDIRECTCOPYFROMPREQUEUE, chunk);
					len -= chunk;
					copied += chunk;
				}
			}
		}
		if ((flags & MSG_PEEK) &&
		    (peek_seq - copied - urg_hole != tp->copied_seq)) {
			net_dbg_ratelimited("TCP(%s:%d): Application bug, race in MSG_PEEK\n",
					    current->comm,
					    task_pid_nr(current));
			peek_seq = tp->copied_seq;
		}
		continue;

	found_ok_skb:
		/* Ok so how much can we use? */
		used = skb->len - offset;
		if (len < used)
			used = len;

		/* Do we have urgent data here? */
		if (tp->urg_data) {
			u32 urg_offset = tp->urg_seq - *seq;
			if (urg_offset < used) {
				if (!urg_offset) {
					if (!sock_flag(sk, SOCK_URGINLINE)) {
						++*seq;
						urg_hole++;
						offset++;
						used--;
						if (!used)
							goto skip_copy;
					}
				} else
					used = urg_offset;
			}
		}

		if (!(flags & MSG_TRUNC)) {
			err = skb_copy_datagram_msg(skb, offset, msg, used);
			if (err) {
				/* Exception. Bailout! */
				if (!copied)
					copied = -EFAULT;
				break;
			}
		}

		*seq += used;
		copied += used;
		len -= used;

		tcp_rcv_space_adjust(sk);

skip_copy:
		if (tp->urg_data && after(tp->copied_seq, tp->urg_seq)) {
			tp->urg_data = 0;
			tcp_fast_path_check(sk);
		}
		if (used + offset < skb->len)
			continue;

		if (TCP_SKB_CB(skb)->tcp_flags & TCPHDR_FIN)
			goto found_fin_ok;
		if (!(flags & MSG_PEEK))
			sk_eat_skb(sk, skb);
		continue;

	found_fin_ok:
		/* Process the FIN. */
		++*seq;
		if (!(flags & MSG_PEEK))
			sk_eat_skb(sk, skb);
		break;
	} while (len > 0);

	if (user_recv) {
		if (!skb_queue_empty(&tp->ucopy.prequeue)) {
			int chunk;

			tp->ucopy.len = copied > 0 ? len : 0;

			tcp_prequeue_process(sk);

			if (copied > 0 && (chunk = len - tp->ucopy.len) != 0) {
				NET_ADD_STATS_USER(sock_net(sk), LINUX_MIB_TCPDIRECTCOPYFROMPREQUEUE, chunk);
				len -= chunk;
				copied += chunk;
			}
		}

		tp->ucopy.task = NULL;
		tp->ucopy.len = 0;
	}

	/* According to UNIX98, msg_name/msg_namelen are ignored
	 * on connected socket. I was just happy when found this 8) --ANK
	 */

	/* Clean up data we have read: This will do ACK frames. */
	tcp_cleanup_rbuf(sk, copied);

	release_sock(sk);
	return copied;

out:
	release_sock(sk);
	return err;

recv_urg:
	err = tcp_recv_urg(sk, msg, len, flags);
	goto out;

recv_sndq:
	err = tcp_peek_sndq(sk, msg, len);
	goto out;
}
EXPORT_SYMBOL(tcp_recvmsg);

void tcp_set_state(struct sock *sk, int state)
{
	int oldstate = sk->sk_state;

	switch (state) {
	case TCP_ESTABLISHED:
		if (oldstate != TCP_ESTABLISHED)
			TCP_INC_STATS(sock_net(sk), TCP_MIB_CURRESTAB);
		break;

	case TCP_CLOSE:
		if (oldstate == TCP_CLOSE_WAIT || oldstate == TCP_ESTABLISHED)
			TCP_INC_STATS(sock_net(sk), TCP_MIB_ESTABRESETS);

		sk->sk_prot->unhash(sk);
		if (inet_csk(sk)->icsk_bind_hash &&
		    !(sk->sk_userlocks & SOCK_BINDPORT_LOCK))
			inet_put_port(sk);
		/* fall through */
	default:
		if (oldstate == TCP_ESTABLISHED)
			TCP_DEC_STATS(sock_net(sk), TCP_MIB_CURRESTAB);
	}

	/* Change state AFTER socket is unhashed to avoid closed
	 * socket sitting in hash tables.
	 */
	sk->sk_state = state;

#ifdef STATE_TRACE
	SOCK_DEBUG(sk, "TCP sk=%p, State %s -> %s\n", sk, statename[oldstate], statename[state]);
#endif
}
EXPORT_SYMBOL_GPL(tcp_set_state);

/*
 *	State processing on a close. This implements the state shift for
 *	sending our FIN frame. Note that we only send a FIN for some
 *	states. A shutdown() may have already sent the FIN, or we may be
 *	closed.
 */

static const unsigned char new_state[16] = {
  /* current state:        new state:      action:	*/
  /* (Invalid)		*/ TCP_CLOSE,
  /* TCP_ESTABLISHED	*/ TCP_FIN_WAIT1 | TCP_ACTION_FIN,
  /* TCP_SYN_SENT	*/ TCP_CLOSE,
  /* TCP_SYN_RECV	*/ TCP_FIN_WAIT1 | TCP_ACTION_FIN,
  /* TCP_FIN_WAIT1	*/ TCP_FIN_WAIT1,
  /* TCP_FIN_WAIT2	*/ TCP_FIN_WAIT2,
  /* TCP_TIME_WAIT	*/ TCP_CLOSE,
  /* TCP_CLOSE		*/ TCP_CLOSE,
  /* TCP_CLOSE_WAIT	*/ TCP_LAST_ACK  | TCP_ACTION_FIN,
  /* TCP_LAST_ACK	*/ TCP_LAST_ACK,
  /* TCP_LISTEN		*/ TCP_CLOSE,
  /* TCP_CLOSING	*/ TCP_CLOSING,
};

static int tcp_close_state(struct sock *sk)
{
	int next = (int)new_state[sk->sk_state];
	int ns = next & TCP_STATE_MASK;

	tcp_set_state(sk, ns);

	return next & TCP_ACTION_FIN;
}

/*
 *	Shutdown the sending side of a connection. Much like close except
 *	that we don't receive shut down or sock_set_flag(sk, SOCK_DEAD).
 */

void tcp_shutdown(struct sock *sk, int how)
{
	/*	We need to grab some memory, and put together a FIN,
	 *	and then put it into the queue to be sent.
	 *		Tim MacKenzie(tym@dibbler.cs.monash.edu.au) 4 Dec '92.
	 */
	if (!(how & SEND_SHUTDOWN))
		return;

	/* If we've already sent a FIN, or it's a closed state, skip this. */
	if ((1 << sk->sk_state) &
	    (TCPF_ESTABLISHED | TCPF_SYN_SENT |
	     TCPF_SYN_RECV | TCPF_CLOSE_WAIT)) {
		/* Clear out any half completed packets.  FIN if needed. */
		if (tcp_close_state(sk))
			tcp_send_fin(sk);
	}
}
EXPORT_SYMBOL(tcp_shutdown);

bool tcp_check_oom(struct sock *sk, int shift)
{
	bool too_many_orphans, out_of_socket_memory;

	too_many_orphans = tcp_too_many_orphans(sk, shift);
	out_of_socket_memory = tcp_out_of_memory(sk);

	if (too_many_orphans)
		net_info_ratelimited("too many orphaned sockets\n");
	if (out_of_socket_memory)
		net_info_ratelimited("out of memory -- consider tuning tcp_mem\n");
	return too_many_orphans || out_of_socket_memory;
}

void tcp_close(struct sock *sk, long timeout)
{
	struct sk_buff *skb;
	int data_was_unread = 0;
	int state;

	lock_sock(sk);
	sk->sk_shutdown = SHUTDOWN_MASK;

	if (sk->sk_state == TCP_LISTEN) {
		tcp_set_state(sk, TCP_CLOSE);

		/* Special case. */
		inet_csk_listen_stop(sk);

		goto adjudge_to_death;
	}

	/*  We need to flush the recv. buffs.  We do this only on the
	 *  descriptor close, not protocol-sourced closes, because the
	 *  reader process may not have drained the data yet!
	 */
	while ((skb = __skb_dequeue(&sk->sk_receive_queue)) != NULL) {
		u32 len = TCP_SKB_CB(skb)->end_seq - TCP_SKB_CB(skb)->seq;

		if (TCP_SKB_CB(skb)->tcp_flags & TCPHDR_FIN)
			len--;
		data_was_unread += len;
		__kfree_skb(skb);
	}

	sk_mem_reclaim(sk);

	/* If socket has been already reset (e.g. in tcp_reset()) - kill it. */
	if (sk->sk_state == TCP_CLOSE)
		goto adjudge_to_death;

	/* As outlined in RFC 2525, section 2.17, we send a RST here because
	 * data was lost. To witness the awful effects of the old behavior of
	 * always doing a FIN, run an older 2.1.x kernel or 2.0.x, start a bulk
	 * GET in an FTP client, suspend the process, wait for the client to
	 * advertise a zero window, then kill -9 the FTP client, wheee...
	 * Note: timeout is always zero in such a case.
	 */
	if (unlikely(tcp_sk(sk)->repair)) {
		sk->sk_prot->disconnect(sk, 0);
	} else if (data_was_unread) {
		/* Unread data was tossed, zap the connection. */
		NET_INC_STATS_USER(sock_net(sk), LINUX_MIB_TCPABORTONCLOSE);
		tcp_set_state(sk, TCP_CLOSE);
		tcp_send_active_reset(sk, sk->sk_allocation);
	} else if (sock_flag(sk, SOCK_LINGER) && !sk->sk_lingertime) {
		/* Check zero linger _after_ checking for unread data. */
		sk->sk_prot->disconnect(sk, 0);
		NET_INC_STATS_USER(sock_net(sk), LINUX_MIB_TCPABORTONDATA);
	} else if (tcp_close_state(sk)) {
		/* We FIN if the application ate all the data before
		 * zapping the connection.
		 */

		/* RED-PEN. Formally speaking, we have broken TCP state
		 * machine. State transitions:
		 *
		 * TCP_ESTABLISHED -> TCP_FIN_WAIT1
		 * TCP_SYN_RECV	-> TCP_FIN_WAIT1 (forget it, it's impossible)
		 * TCP_CLOSE_WAIT -> TCP_LAST_ACK
		 *
		 * are legal only when FIN has been sent (i.e. in window),
		 * rather than queued out of window. Purists blame.
		 *
		 * F.e. "RFC state" is ESTABLISHED,
		 * if Linux state is FIN-WAIT-1, but FIN is still not sent.
		 *
		 * The visible declinations are that sometimes
		 * we enter time-wait state, when it is not required really
		 * (harmless), do not send active resets, when they are
		 * required by specs (TCP_ESTABLISHED, TCP_CLOSE_WAIT, when
		 * they look as CLOSING or LAST_ACK for Linux)
		 * Probably, I missed some more holelets.
		 * 						--ANK
		 * XXX (TFO) - To start off we don't support SYN+ACK+FIN
		 * in a single packet! (May consider it later but will
		 * probably need API support or TCP_CORK SYN-ACK until
		 * data is written and socket is closed.)
		 */
		tcp_send_fin(sk);
	}

	sk_stream_wait_close(sk, timeout);

adjudge_to_death:
	state = sk->sk_state;
	sock_hold(sk);
	sock_orphan(sk);

	/* It is the last release_sock in its life. It will remove backlog. */
	release_sock(sk);


	/* Now socket is owned by kernel and we acquire BH lock
	   to finish close. No need to check for user refs.
	 */
	local_bh_disable();
	bh_lock_sock(sk);
	WARN_ON(sock_owned_by_user(sk));

	percpu_counter_inc(sk->sk_prot->orphan_count);

	/* Have we already been destroyed by a softirq or backlog? */
	if (state != TCP_CLOSE && sk->sk_state == TCP_CLOSE)
		goto out;

	/*	This is a (useful) BSD violating of the RFC. There is a
	 *	problem with TCP as specified in that the other end could
	 *	keep a socket open forever with no application left this end.
	 *	We use a 1 minute timeout (about the same as BSD) then kill
	 *	our end. If they send after that then tough - BUT: long enough
	 *	that we won't make the old 4*rto = almost no time - whoops
	 *	reset mistake.
	 *
	 *	Nope, it was not mistake. It is really desired behaviour
	 *	f.e. on http servers, when such sockets are useless, but
	 *	consume significant resources. Let's do it with special
	 *	linger2	option.					--ANK
	 */

	if (sk->sk_state == TCP_FIN_WAIT2) {
		struct tcp_sock *tp = tcp_sk(sk);
		if (tp->linger2 < 0) {
			tcp_set_state(sk, TCP_CLOSE);
			tcp_send_active_reset(sk, GFP_ATOMIC);
			NET_INC_STATS_BH(sock_net(sk),
					LINUX_MIB_TCPABORTONLINGER);
		} else {
			const int tmo = tcp_fin_time(sk);

			if (tmo > TCP_TIMEWAIT_LEN) {
				inet_csk_reset_keepalive_timer(sk,
						tmo - TCP_TIMEWAIT_LEN);
			} else {
				tcp_time_wait(sk, TCP_FIN_WAIT2, tmo);
				goto out;
			}
		}
	}
	if (sk->sk_state != TCP_CLOSE) {
		sk_mem_reclaim(sk);
		if (tcp_check_oom(sk, 0)) {
			tcp_set_state(sk, TCP_CLOSE);
			tcp_send_active_reset(sk, GFP_ATOMIC);
			NET_INC_STATS_BH(sock_net(sk),
					LINUX_MIB_TCPABORTONMEMORY);
		}
	}

	if (sk->sk_state == TCP_CLOSE) {
		struct request_sock *req = tcp_sk(sk)->fastopen_rsk;
		/* We could get here with a non-NULL req if the socket is
		 * aborted (e.g., closed with unread data) before 3WHS
		 * finishes.
		 */
		if (req != NULL)
			reqsk_fastopen_remove(sk, req, false);
		inet_csk_destroy_sock(sk);
	}
	/* Otherwise, socket is reprieved until protocol close. */

out:
	bh_unlock_sock(sk);
	local_bh_enable();
	sock_put(sk);
}
EXPORT_SYMBOL(tcp_close);

/* These states need RST on ABORT according to RFC793 */

static inline bool tcp_need_reset(int state)
{
	return (1 << state) &
	       (TCPF_ESTABLISHED | TCPF_CLOSE_WAIT | TCPF_FIN_WAIT1 |
		TCPF_FIN_WAIT2 | TCPF_SYN_RECV);
}

int tcp_disconnect(struct sock *sk, int flags)
{
	struct inet_sock *inet = inet_sk(sk);
	struct inet_connection_sock *icsk = inet_csk(sk);
	struct tcp_sock *tp = tcp_sk(sk);
	int err = 0;
	int old_state = sk->sk_state;

	if (old_state != TCP_CLOSE)
		tcp_set_state(sk, TCP_CLOSE);

	/* ABORT function of RFC793 */
	if (old_state == TCP_LISTEN) {
		inet_csk_listen_stop(sk);
	} else if (unlikely(tp->repair)) {
		sk->sk_err = ECONNABORTED;
	} else if (tcp_need_reset(old_state) ||
		   (tp->snd_nxt != tp->write_seq &&
		    (1 << old_state) & (TCPF_CLOSING | TCPF_LAST_ACK))) {
		/* The last check adjusts for discrepancy of Linux wrt. RFC
		 * states
		 */
		tcp_send_active_reset(sk, gfp_any());
		sk->sk_err = ECONNRESET;
	} else if (old_state == TCP_SYN_SENT)
		sk->sk_err = ECONNRESET;

	tcp_clear_xmit_timers(sk);
	__skb_queue_purge(&sk->sk_receive_queue);
	tcp_write_queue_purge(sk);
	__skb_queue_purge(&tp->out_of_order_queue);

	inet->inet_dport = 0;

	if (!(sk->sk_userlocks & SOCK_BINDADDR_LOCK))
		inet_reset_saddr(sk);

	sk->sk_shutdown = 0;
	sock_reset_flag(sk, SOCK_DONE);
	tp->srtt_us = 0;
	if ((tp->write_seq += tp->max_window + 2) == 0)
		tp->write_seq = 1;
	icsk->icsk_backoff = 0;
	tp->snd_cwnd = 2;
	icsk->icsk_probes_out = 0;
	tp->packets_out = 0;
	tp->snd_ssthresh = TCP_INFINITE_SSTHRESH;
	tp->snd_cwnd_cnt = 0;
	tp->window_clamp = 0;
	tcp_set_ca_state(sk, TCP_CA_Open);
	tcp_clear_retrans(tp);
	inet_csk_delack_init(sk);
	tcp_init_send_head(sk);
	memset(&tp->rx_opt, 0, sizeof(tp->rx_opt));
	__sk_dst_reset(sk);

	WARN_ON(inet->inet_num && !icsk->icsk_bind_hash);

	sk->sk_error_report(sk);
	return err;
}
EXPORT_SYMBOL(tcp_disconnect);

void tcp_sock_destruct(struct sock *sk)
{
	inet_sock_destruct(sk);

	kfree(inet_csk(sk)->icsk_accept_queue.fastopenq);
}

static inline bool tcp_can_repair_sock(const struct sock *sk)
{
	return ns_capable(sock_net(sk)->user_ns, CAP_NET_ADMIN) &&
		((1 << sk->sk_state) & (TCPF_CLOSE | TCPF_ESTABLISHED));
}

static int tcp_repair_options_est(struct tcp_sock *tp,
		struct tcp_repair_opt __user *optbuf, unsigned int len)
{
	struct tcp_repair_opt opt;

	while (len >= sizeof(opt)) {
		if (copy_from_user(&opt, optbuf, sizeof(opt)))
			return -EFAULT;

		optbuf++;
		len -= sizeof(opt);

		switch (opt.opt_code) {
		case TCPOPT_MSS:
			tp->rx_opt.mss_clamp = opt.opt_val;
			break;
		case TCPOPT_WINDOW:
			{
				u16 snd_wscale = opt.opt_val & 0xFFFF;
				u16 rcv_wscale = opt.opt_val >> 16;

				if (snd_wscale > 14 || rcv_wscale > 14)
					return -EFBIG;

				tp->rx_opt.snd_wscale = snd_wscale;
				tp->rx_opt.rcv_wscale = rcv_wscale;
				tp->rx_opt.wscale_ok = 1;
			}
			break;
		case TCPOPT_SACK_PERM:
			if (opt.opt_val != 0)
				return -EINVAL;

			tp->rx_opt.sack_ok |= TCP_SACK_SEEN;
			if (sysctl_tcp_fack)
				tcp_enable_fack(tp);
			break;
		case TCPOPT_TIMESTAMP:
			if (opt.opt_val != 0)
				return -EINVAL;

			tp->rx_opt.tstamp_ok = 1;
			break;
		}
	}

	return 0;
}

/*
 *	Socket option code for TCP.
 */
static int do_tcp_setsockopt(struct sock *sk, int level,
		int optname, char __user *optval, unsigned int optlen)
{
	struct tcp_sock *tp = tcp_sk(sk);
	struct inet_connection_sock *icsk = inet_csk(sk);
	int val;
	int err = 0;

	/* These are data/string values, all the others are ints */
	switch (optname) {
	case TCP_CONGESTION: {
		char name[TCP_CA_NAME_MAX];

		if (optlen < 1)
			return -EINVAL;

		val = strncpy_from_user(name, optval,
					min_t(long, TCP_CA_NAME_MAX-1, optlen));
		if (val < 0)
			return -EFAULT;
		name[val] = 0;

		lock_sock(sk);
		err = tcp_set_congestion_control(sk, name);
		release_sock(sk);
		return err;
	}
	default:
		/* fallthru */
		break;
	}

	if (optlen < sizeof(int))
		return -EINVAL;

	if (get_user(val, (int __user *)optval))
		return -EFAULT;

	lock_sock(sk);

	switch (optname) {
	case TCP_MAXSEG:
		/* Values greater than interface MTU won't take effect. However
		 * at the point when this call is done we typically don't yet
		 * know which interface is going to be used */
		if (val < TCP_MIN_MSS || val > MAX_TCP_WINDOW) {
			err = -EINVAL;
			break;
		}
		tp->rx_opt.user_mss = val;
		break;

	case TCP_NODELAY:
		if (val) {
			/* TCP_NODELAY is weaker than TCP_CORK, so that
			 * this option on corked socket is remembered, but
			 * it is not activated until cork is cleared.
			 *
			 * However, when TCP_NODELAY is set we make
			 * an explicit push, which overrides even TCP_CORK
			 * for currently queued segments.
			 */
			tp->nonagle |= TCP_NAGLE_OFF|TCP_NAGLE_PUSH;
			tcp_push_pending_frames(sk);
		} else {
			tp->nonagle &= ~TCP_NAGLE_OFF;
		}
		break;

	case TCP_THIN_LINEAR_TIMEOUTS:
		if (val < 0 || val > 1)
			err = -EINVAL;
		else
			tp->thin_lto = val;
		break;

	case TCP_THIN_DUPACK:
		if (val < 0 || val > 1)
			err = -EINVAL;
		else {
			tp->thin_dupack = val;
			if (tp->thin_dupack)
				tcp_disable_early_retrans(tp);
		}
		break;

	case TCP_REPAIR:
		if (!tcp_can_repair_sock(sk))
			err = -EPERM;
		else if (val == 1) {
			tp->repair = 1;
			sk->sk_reuse = SK_FORCE_REUSE;
			tp->repair_queue = TCP_NO_QUEUE;
		} else if (val == 0) {
			tp->repair = 0;
			sk->sk_reuse = SK_NO_REUSE;
			tcp_send_window_probe(sk);
		} else
			err = -EINVAL;

		break;

	case TCP_REPAIR_QUEUE:
		if (!tp->repair)
			err = -EPERM;
		else if (val < TCP_QUEUES_NR)
			tp->repair_queue = val;
		else
			err = -EINVAL;
		break;

	case TCP_QUEUE_SEQ:
		if (sk->sk_state != TCP_CLOSE)
			err = -EPERM;
		else if (tp->repair_queue == TCP_SEND_QUEUE)
			tp->write_seq = val;
		else if (tp->repair_queue == TCP_RECV_QUEUE)
			tp->rcv_nxt = val;
		else
			err = -EINVAL;
		break;

	case TCP_REPAIR_OPTIONS:
		if (!tp->repair)
			err = -EINVAL;
		else if (sk->sk_state == TCP_ESTABLISHED)
			err = tcp_repair_options_est(tp,
					(struct tcp_repair_opt __user *)optval,
					optlen);
		else
			err = -EPERM;
		break;

	case TCP_CORK:
		/* When set indicates to always queue non-full frames.
		 * Later the user clears this option and we transmit
		 * any pending partial frames in the queue.  This is
		 * meant to be used alongside sendfile() to get properly
		 * filled frames when the user (for example) must write
		 * out headers with a write() call first and then use
		 * sendfile to send out the data parts.
		 *
		 * TCP_CORK can be set together with TCP_NODELAY and it is
		 * stronger than TCP_NODELAY.
		 */
		if (val) {
			tp->nonagle |= TCP_NAGLE_CORK;
		} else {
			tp->nonagle &= ~TCP_NAGLE_CORK;
			if (tp->nonagle&TCP_NAGLE_OFF)
				tp->nonagle |= TCP_NAGLE_PUSH;
			tcp_push_pending_frames(sk);
		}
		break;

	case TCP_KEEPIDLE:
		if (val < 1 || val > MAX_TCP_KEEPIDLE)
			err = -EINVAL;
		else {
			tp->keepalive_time = val * HZ;
			if (sock_flag(sk, SOCK_KEEPOPEN) &&
			    !((1 << sk->sk_state) &
			      (TCPF_CLOSE | TCPF_LISTEN))) {
				u32 elapsed = keepalive_time_elapsed(tp);
				if (tp->keepalive_time > elapsed)
					elapsed = tp->keepalive_time - elapsed;
				else
					elapsed = 0;
				inet_csk_reset_keepalive_timer(sk, elapsed);
			}
		}
		break;
	case TCP_KEEPINTVL:
		if (val < 1 || val > MAX_TCP_KEEPINTVL)
			err = -EINVAL;
		else
			tp->keepalive_intvl = val * HZ;
		break;
	case TCP_KEEPCNT:
		if (val < 1 || val > MAX_TCP_KEEPCNT)
			err = -EINVAL;
		else
			tp->keepalive_probes = val;
		break;
	case TCP_SYNCNT:
		if (val < 1 || val > MAX_TCP_SYNCNT)
			err = -EINVAL;
		else
			icsk->icsk_syn_retries = val;
		break;

	case TCP_LINGER2:
		if (val < 0)
			tp->linger2 = -1;
		else if (val > sysctl_tcp_fin_timeout / HZ)
			tp->linger2 = 0;
		else
			tp->linger2 = val * HZ;
		break;

	case TCP_DEFER_ACCEPT:
		/* Translate value in seconds to number of retransmits */
		icsk->icsk_accept_queue.rskq_defer_accept =
			secs_to_retrans(val, TCP_TIMEOUT_INIT / HZ,
					TCP_RTO_MAX / HZ);
		break;

	case TCP_WINDOW_CLAMP:
		if (!val) {
			if (sk->sk_state != TCP_CLOSE) {
				err = -EINVAL;
				break;
			}
			tp->window_clamp = 0;
		} else
			tp->window_clamp = val < SOCK_MIN_RCVBUF / 2 ?
						SOCK_MIN_RCVBUF / 2 : val;
		break;

	case TCP_QUICKACK:
		if (!val) {
			icsk->icsk_ack.pingpong = 1;
		} else {
			icsk->icsk_ack.pingpong = 0;
			if ((1 << sk->sk_state) &
			    (TCPF_ESTABLISHED | TCPF_CLOSE_WAIT) &&
			    inet_csk_ack_scheduled(sk)) {
				icsk->icsk_ack.pending |= ICSK_ACK_PUSHED;
				tcp_cleanup_rbuf(sk, 1);
				if (!(val & 1))
					icsk->icsk_ack.pingpong = 1;
			}
		}
		break;

#ifdef CONFIG_TCP_MD5SIG
	case TCP_MD5SIG:
		/* Read the IP->Key mappings from userspace */
		err = tp->af_specific->md5_parse(sk, optval, optlen);
		break;
#endif
	case TCP_USER_TIMEOUT:
		/* Cap the max time in ms TCP will retry or probe the window
		 * before giving up and aborting (ETIMEDOUT) a connection.
		 */
		if (val < 0)
			err = -EINVAL;
		else
			icsk->icsk_user_timeout = msecs_to_jiffies(val);
		break;

	case TCP_FASTOPEN:
		if (val >= 0 && ((1 << sk->sk_state) & (TCPF_CLOSE |
		    TCPF_LISTEN)))
			err = fastopen_init_queue(sk, val);
		else
			err = -EINVAL;
		break;
	case TCP_TIMESTAMP:
		if (!tp->repair)
			err = -EPERM;
		else
			tp->tsoffset = val - tcp_time_stamp;
		break;
	case TCP_NOTSENT_LOWAT:
		tp->notsent_lowat = val;
		sk->sk_write_space(sk);
		break;
	default:
		err = -ENOPROTOOPT;
		break;
	}

	release_sock(sk);
	return err;
}

int tcp_setsockopt(struct sock *sk, int level, int optname, char __user *optval,
		   unsigned int optlen)
{
	const struct inet_connection_sock *icsk = inet_csk(sk);

	if (level != SOL_TCP)
		return icsk->icsk_af_ops->setsockopt(sk, level, optname,
						     optval, optlen);
	return do_tcp_setsockopt(sk, level, optname, optval, optlen);
}
EXPORT_SYMBOL(tcp_setsockopt);

#ifdef CONFIG_COMPAT
int compat_tcp_setsockopt(struct sock *sk, int level, int optname,
			  char __user *optval, unsigned int optlen)
{
	if (level != SOL_TCP)
		return inet_csk_compat_setsockopt(sk, level, optname,
						  optval, optlen);
	return do_tcp_setsockopt(sk, level, optname, optval, optlen);
}
EXPORT_SYMBOL(compat_tcp_setsockopt);
#endif

/* Return information about state of tcp endpoint in API format. */
void tcp_get_info(const struct sock *sk, struct tcp_info *info)
{
	const struct tcp_sock *tp = tcp_sk(sk);
	const struct inet_connection_sock *icsk = inet_csk(sk);
	u32 now = tcp_time_stamp;

	memset(info, 0, sizeof(*info));

	info->tcpi_state = sk->sk_state;
	info->tcpi_ca_state = icsk->icsk_ca_state;
	info->tcpi_retransmits = icsk->icsk_retransmits;
	info->tcpi_probes = icsk->icsk_probes_out;
	info->tcpi_backoff = icsk->icsk_backoff;

	if (tp->rx_opt.tstamp_ok)
		info->tcpi_options |= TCPI_OPT_TIMESTAMPS;
	if (tcp_is_sack(tp))
		info->tcpi_options |= TCPI_OPT_SACK;
	if (tp->rx_opt.wscale_ok) {
		info->tcpi_options |= TCPI_OPT_WSCALE;
		info->tcpi_snd_wscale = tp->rx_opt.snd_wscale;
		info->tcpi_rcv_wscale = tp->rx_opt.rcv_wscale;
	}

	if (tp->ecn_flags & TCP_ECN_OK)
		info->tcpi_options |= TCPI_OPT_ECN;
	if (tp->ecn_flags & TCP_ECN_SEEN)
		info->tcpi_options |= TCPI_OPT_ECN_SEEN;
	if (tp->syn_data_acked)
		info->tcpi_options |= TCPI_OPT_SYN_DATA;

	info->tcpi_rto = jiffies_to_usecs(icsk->icsk_rto);
	info->tcpi_ato = jiffies_to_usecs(icsk->icsk_ack.ato);
	info->tcpi_snd_mss = tp->mss_cache;
	info->tcpi_rcv_mss = icsk->icsk_ack.rcv_mss;

	if (sk->sk_state == TCP_LISTEN) {
		info->tcpi_unacked = sk->sk_ack_backlog;
		info->tcpi_sacked = sk->sk_max_ack_backlog;
	} else {
		info->tcpi_unacked = tp->packets_out;
		info->tcpi_sacked = tp->sacked_out;
	}
	info->tcpi_lost = tp->lost_out;
	info->tcpi_retrans = tp->retrans_out;
	info->tcpi_fackets = tp->fackets_out;

	info->tcpi_last_data_sent = jiffies_to_msecs(now - tp->lsndtime);
	info->tcpi_last_data_recv = jiffies_to_msecs(now - icsk->icsk_ack.lrcvtime);
	info->tcpi_last_ack_recv = jiffies_to_msecs(now - tp->rcv_tstamp);

	info->tcpi_pmtu = icsk->icsk_pmtu_cookie;
	info->tcpi_rcv_ssthresh = tp->rcv_ssthresh;
	info->tcpi_rtt = tp->srtt_us >> 3;
	info->tcpi_rttvar = tp->mdev_us >> 2;
	info->tcpi_snd_ssthresh = tp->snd_ssthresh;
	info->tcpi_snd_cwnd = tp->snd_cwnd;
	info->tcpi_advmss = tp->advmss;
	info->tcpi_reordering = tp->reordering;

	info->tcpi_rcv_rtt = jiffies_to_usecs(tp->rcv_rtt_est.rtt)>>3;
	info->tcpi_rcv_space = tp->rcvq_space.space;

	info->tcpi_total_retrans = tp->total_retrans;

	info->tcpi_pacing_rate = sk->sk_pacing_rate != ~0U ?
					sk->sk_pacing_rate : ~0ULL;
	info->tcpi_max_pacing_rate = sk->sk_max_pacing_rate != ~0U ?
					sk->sk_max_pacing_rate : ~0ULL;
}
EXPORT_SYMBOL_GPL(tcp_get_info);

static int do_tcp_getsockopt(struct sock *sk, int level,
		int optname, char __user *optval, int __user *optlen)
{
	struct inet_connection_sock *icsk = inet_csk(sk);
	struct tcp_sock *tp = tcp_sk(sk);
	int val, len;

	if (get_user(len, optlen))
		return -EFAULT;

	len = min_t(unsigned int, len, sizeof(int));

	if (len < 0)
		return -EINVAL;

	switch (optname) {
	case TCP_MAXSEG:
		val = tp->mss_cache;
		if (!val && ((1 << sk->sk_state) & (TCPF_CLOSE | TCPF_LISTEN)))
			val = tp->rx_opt.user_mss;
		if (tp->repair)
			val = tp->rx_opt.mss_clamp;
		break;
	case TCP_NODELAY:
		val = !!(tp->nonagle&TCP_NAGLE_OFF);
		break;
	case TCP_CORK:
		val = !!(tp->nonagle&TCP_NAGLE_CORK);
		break;
	case TCP_KEEPIDLE:
		val = keepalive_time_when(tp) / HZ;
		break;
	case TCP_KEEPINTVL:
		val = keepalive_intvl_when(tp) / HZ;
		break;
	case TCP_KEEPCNT:
		val = keepalive_probes(tp);
		break;
	case TCP_SYNCNT:
		val = icsk->icsk_syn_retries ? : sysctl_tcp_syn_retries;
		break;
	case TCP_LINGER2:
		val = tp->linger2;
		if (val >= 0)
			val = (val ? : sysctl_tcp_fin_timeout) / HZ;
		break;
	case TCP_DEFER_ACCEPT:
		val = retrans_to_secs(icsk->icsk_accept_queue.rskq_defer_accept,
				      TCP_TIMEOUT_INIT / HZ, TCP_RTO_MAX / HZ);
		break;
	case TCP_WINDOW_CLAMP:
		val = tp->window_clamp;
		break;
	case TCP_INFO: {
		struct tcp_info info;

		if (get_user(len, optlen))
			return -EFAULT;

		tcp_get_info(sk, &info);

		len = min_t(unsigned int, len, sizeof(info));
		if (put_user(len, optlen))
			return -EFAULT;
		if (copy_to_user(optval, &info, len))
			return -EFAULT;
		return 0;
	}
	case TCP_QUICKACK:
		val = !icsk->icsk_ack.pingpong;
		break;

	case TCP_CONGESTION:
		if (get_user(len, optlen))
			return -EFAULT;
		len = min_t(unsigned int, len, TCP_CA_NAME_MAX);
		if (put_user(len, optlen))
			return -EFAULT;
		if (copy_to_user(optval, icsk->icsk_ca_ops->name, len))
			return -EFAULT;
		return 0;

	case TCP_THIN_LINEAR_TIMEOUTS:
		val = tp->thin_lto;
		break;
	case TCP_THIN_DUPACK:
		val = tp->thin_dupack;
		break;

	case TCP_REPAIR:
		val = tp->repair;
		break;

	case TCP_REPAIR_QUEUE:
		if (tp->repair)
			val = tp->repair_queue;
		else
			return -EINVAL;
		break;

	case TCP_QUEUE_SEQ:
		if (tp->repair_queue == TCP_SEND_QUEUE)
			val = tp->write_seq;
		else if (tp->repair_queue == TCP_RECV_QUEUE)
			val = tp->rcv_nxt;
		else
			return -EINVAL;
		break;

	case TCP_USER_TIMEOUT:
		val = jiffies_to_msecs(icsk->icsk_user_timeout);
		break;

	case TCP_FASTOPEN:
		if (icsk->icsk_accept_queue.fastopenq != NULL)
			val = icsk->icsk_accept_queue.fastopenq->max_qlen;
		else
			val = 0;
		break;

	case TCP_TIMESTAMP:
		val = tcp_time_stamp + tp->tsoffset;
		break;
	case TCP_NOTSENT_LOWAT:
		val = tp->notsent_lowat;
		break;
	default:
		return -ENOPROTOOPT;
	}

	if (put_user(len, optlen))
		return -EFAULT;
	if (copy_to_user(optval, &val, len))
		return -EFAULT;
	return 0;
}

int tcp_getsockopt(struct sock *sk, int level, int optname, char __user *optval,
		   int __user *optlen)
{
	struct inet_connection_sock *icsk = inet_csk(sk);

	if (level != SOL_TCP)
		return icsk->icsk_af_ops->getsockopt(sk, level, optname,
						     optval, optlen);
	return do_tcp_getsockopt(sk, level, optname, optval, optlen);
}
EXPORT_SYMBOL(tcp_getsockopt);

#ifdef CONFIG_COMPAT
int compat_tcp_getsockopt(struct sock *sk, int level, int optname,
			  char __user *optval, int __user *optlen)
{
	if (level != SOL_TCP)
		return inet_csk_compat_getsockopt(sk, level, optname,
						  optval, optlen);
	return do_tcp_getsockopt(sk, level, optname, optval, optlen);
}
EXPORT_SYMBOL(compat_tcp_getsockopt);
#endif

#ifdef CONFIG_TCP_MD5SIG
static DEFINE_PER_CPU(struct tcp_md5sig_pool, tcp_md5sig_pool);
static DEFINE_MUTEX(tcp_md5sig_mutex);
static bool tcp_md5sig_pool_populated = false;

static void __tcp_alloc_md5sig_pool(void)
{
	int cpu;

	for_each_possible_cpu(cpu) {
		if (!per_cpu(tcp_md5sig_pool, cpu).md5_desc.tfm) {
			struct crypto_hash *hash;

			hash = crypto_alloc_hash("md5", 0, CRYPTO_ALG_ASYNC);
			if (IS_ERR_OR_NULL(hash))
				return;
			per_cpu(tcp_md5sig_pool, cpu).md5_desc.tfm = hash;
		}
	}
	/* before setting tcp_md5sig_pool_populated, we must commit all writes
	 * to memory. See smp_rmb() in tcp_get_md5sig_pool()
	 */
	smp_wmb();
	tcp_md5sig_pool_populated = true;
}

bool tcp_alloc_md5sig_pool(void)
{
	if (unlikely(!tcp_md5sig_pool_populated)) {
		mutex_lock(&tcp_md5sig_mutex);

		if (!tcp_md5sig_pool_populated)
			__tcp_alloc_md5sig_pool();

		mutex_unlock(&tcp_md5sig_mutex);
	}
	return tcp_md5sig_pool_populated;
}
EXPORT_SYMBOL(tcp_alloc_md5sig_pool);


/**
 *	tcp_get_md5sig_pool - get md5sig_pool for this user
 *
 *	We use percpu structure, so if we succeed, we exit with preemption
 *	and BH disabled, to make sure another thread or softirq handling
 *	wont try to get same context.
 */
struct tcp_md5sig_pool *tcp_get_md5sig_pool(void)
{
	local_bh_disable();

	if (tcp_md5sig_pool_populated) {
		/* coupled with smp_wmb() in __tcp_alloc_md5sig_pool() */
		smp_rmb();
		return this_cpu_ptr(&tcp_md5sig_pool);
	}
	local_bh_enable();
	return NULL;
}
EXPORT_SYMBOL(tcp_get_md5sig_pool);

int tcp_md5_hash_header(struct tcp_md5sig_pool *hp,
			const struct tcphdr *th)
{
	struct scatterlist sg;
	struct tcphdr hdr;
	int err;

	/* We are not allowed to change tcphdr, make a local copy */
	memcpy(&hdr, th, sizeof(hdr));
	hdr.check = 0;

	/* options aren't included in the hash */
	sg_init_one(&sg, &hdr, sizeof(hdr));
	err = crypto_hash_update(&hp->md5_desc, &sg, sizeof(hdr));
	return err;
}
EXPORT_SYMBOL(tcp_md5_hash_header);

int tcp_md5_hash_skb_data(struct tcp_md5sig_pool *hp,
			  const struct sk_buff *skb, unsigned int header_len)
{
	struct scatterlist sg;
	const struct tcphdr *tp = tcp_hdr(skb);
	struct hash_desc *desc = &hp->md5_desc;
	unsigned int i;
	const unsigned int head_data_len = skb_headlen(skb) > header_len ?
					   skb_headlen(skb) - header_len : 0;
	const struct skb_shared_info *shi = skb_shinfo(skb);
	struct sk_buff *frag_iter;

	sg_init_table(&sg, 1);

	sg_set_buf(&sg, ((u8 *) tp) + header_len, head_data_len);
	if (crypto_hash_update(desc, &sg, head_data_len))
		return 1;

	for (i = 0; i < shi->nr_frags; ++i) {
		const struct skb_frag_struct *f = &shi->frags[i];
		unsigned int offset = f->page_offset;
		struct page *page = skb_frag_page(f) + (offset >> PAGE_SHIFT);

		sg_set_page(&sg, page, skb_frag_size(f),
			    offset_in_page(offset));
		if (crypto_hash_update(desc, &sg, skb_frag_size(f)))
			return 1;
	}

	skb_walk_frags(skb, frag_iter)
		if (tcp_md5_hash_skb_data(hp, frag_iter, 0))
			return 1;

	return 0;
}
EXPORT_SYMBOL(tcp_md5_hash_skb_data);

int tcp_md5_hash_key(struct tcp_md5sig_pool *hp, const struct tcp_md5sig_key *key)
{
	struct scatterlist sg;

	sg_init_one(&sg, key->key, key->keylen);
	return crypto_hash_update(&hp->md5_desc, &sg, key->keylen);
}
EXPORT_SYMBOL(tcp_md5_hash_key);

#endif

void tcp_done(struct sock *sk)
{
	struct request_sock *req = tcp_sk(sk)->fastopen_rsk;

	if (sk->sk_state == TCP_SYN_SENT || sk->sk_state == TCP_SYN_RECV)
		TCP_INC_STATS_BH(sock_net(sk), TCP_MIB_ATTEMPTFAILS);

	tcp_set_state(sk, TCP_CLOSE);
	tcp_clear_xmit_timers(sk);
	if (req != NULL)
		reqsk_fastopen_remove(sk, req, false);

	sk->sk_shutdown = SHUTDOWN_MASK;

	if (!sock_flag(sk, SOCK_DEAD))
		sk->sk_state_change(sk);
	else
		inet_csk_destroy_sock(sk);
}
EXPORT_SYMBOL_GPL(tcp_done);

extern struct tcp_congestion_ops tcp_reno;

static __initdata unsigned long thash_entries;
static int __init set_thash_entries(char *str)
{
	ssize_t ret;

	if (!str)
		return 0;

	ret = kstrtoul(str, 0, &thash_entries);
	if (ret)
		return 0;

	return 1;
}
__setup("thash_entries=", set_thash_entries);

static void __init tcp_init_mem(void)
{
	unsigned long limit = nr_free_buffer_pages() / 8;
	limit = max(limit, 128UL);
	sysctl_tcp_mem[0] = limit / 4 * 3;
	sysctl_tcp_mem[1] = limit;
	sysctl_tcp_mem[2] = sysctl_tcp_mem[0] * 2;
}

void __init tcp_init(void)
{
	struct sk_buff *skb = NULL;
	unsigned long limit;
	int max_rshare, max_wshare, cnt;
	unsigned int i;

	BUILD_BUG_ON(sizeof(struct tcp_skb_cb) > sizeof(skb->cb));

	percpu_counter_init(&tcp_sockets_allocated, 0, GFP_KERNEL);
	percpu_counter_init(&tcp_orphan_count, 0, GFP_KERNEL);
	tcp_hashinfo.bind_bucket_cachep =
		kmem_cache_create("tcp_bind_bucket",
				  sizeof(struct inet_bind_bucket), 0,
				  SLAB_HWCACHE_ALIGN|SLAB_PANIC, NULL);

	/* Size and allocate the main established and bind bucket
	 * hash tables.
	 *
	 * The methodology is similar to that of the buffer cache.
	 */
	tcp_hashinfo.ehash =
		alloc_large_system_hash("TCP established",
					sizeof(struct inet_ehash_bucket),
					thash_entries,
					17, /* one slot per 128 KB of memory */
					0,
					NULL,
					&tcp_hashinfo.ehash_mask,
					0,
					thash_entries ? 0 : 512 * 1024);
	for (i = 0; i <= tcp_hashinfo.ehash_mask; i++)
		INIT_HLIST_NULLS_HEAD(&tcp_hashinfo.ehash[i].chain, i);

	if (inet_ehash_locks_alloc(&tcp_hashinfo))
		panic("TCP: failed to alloc ehash_locks");
	tcp_hashinfo.bhash =
		alloc_large_system_hash("TCP bind",
					sizeof(struct inet_bind_hashbucket),
					tcp_hashinfo.ehash_mask + 1,
					17, /* one slot per 128 KB of memory */
					0,
					&tcp_hashinfo.bhash_size,
					NULL,
					0,
					64 * 1024);
	tcp_hashinfo.bhash_size = 1U << tcp_hashinfo.bhash_size;
	for (i = 0; i < tcp_hashinfo.bhash_size; i++) {
		spin_lock_init(&tcp_hashinfo.bhash[i].lock);
		INIT_HLIST_HEAD(&tcp_hashinfo.bhash[i].chain);
	}


	cnt = tcp_hashinfo.ehash_mask + 1;

	tcp_death_row.sysctl_max_tw_buckets = cnt / 2;
	sysctl_tcp_max_orphans = cnt / 2;
	sysctl_max_syn_backlog = max(128, cnt / 256);

	tcp_init_mem();
	/* Set per-socket limits to no more than 1/128 the pressure threshold */
	limit = nr_free_buffer_pages() << (PAGE_SHIFT - 7);
	max_wshare = min(4UL*1024*1024, limit);
	max_rshare = min(6UL*1024*1024, limit);

	sysctl_tcp_wmem[0] = SK_MEM_QUANTUM;
	sysctl_tcp_wmem[1] = 16*1024;
	sysctl_tcp_wmem[2] = max(64*1024, max_wshare);

	sysctl_tcp_rmem[0] = SK_MEM_QUANTUM;
	sysctl_tcp_rmem[1] = 87380;
	sysctl_tcp_rmem[2] = max(87380, max_rshare);

	pr_info("Hash tables configured (established %u bind %u)\n",
		tcp_hashinfo.ehash_mask + 1, tcp_hashinfo.bhash_size);

	tcp_metrics_init();
	BUG_ON(tcp_register_congestion_control(&tcp_reno) != 0);
	tcp_tasklet_init();
}<|MERGE_RESOLUTION|>--- conflicted
+++ resolved
@@ -1178,17 +1178,10 @@
 			bool merge = true;
 			int i = skb_shinfo(skb)->nr_frags;
 			struct page_frag *pfrag = sk_page_frag(sk);
-<<<<<<< HEAD
 
 			if (!sk_page_frag_refill(sk, pfrag))
 				goto wait_for_memory;
 
-=======
-
-			if (!sk_page_frag_refill(sk, pfrag))
-				goto wait_for_memory;
-
->>>>>>> d525211f
 			if (!skb_can_coalesce(skb, i, pfrag->page,
 					      pfrag->offset)) {
 				if (i == MAX_SKB_FRAGS || !sg) {
