// SPDX-License-Identifier: GPL-2.0-only
/*
 * wm_adsp.c  --  Wolfson ADSP support
 *
 * Copyright 2012 Wolfson Microelectronics plc
 *
 * Author: Mark Brown <broonie@opensource.wolfsonmicro.com>
 */

#include <linux/ctype.h>
#include <linux/module.h>
#include <linux/moduleparam.h>
#include <linux/init.h>
#include <linux/delay.h>
#include <linux/firmware.h>
#include <linux/list.h>
#include <linux/pm.h>
#include <linux/pm_runtime.h>
#include <linux/regmap.h>
#include <linux/regulator/consumer.h>
#include <linux/slab.h>
#include <linux/vmalloc.h>
#include <linux/workqueue.h>
#include <linux/debugfs.h>
#include <sound/core.h>
#include <sound/pcm.h>
#include <sound/pcm_params.h>
#include <sound/soc.h>
#include <sound/jack.h>
#include <sound/initval.h>
#include <sound/tlv.h>

#include "wm_adsp.h"

#define adsp_crit(_dsp, fmt, ...) \
	dev_crit(_dsp->dev, "%s: " fmt, _dsp->name, ##__VA_ARGS__)
#define adsp_err(_dsp, fmt, ...) \
	dev_err(_dsp->dev, "%s: " fmt, _dsp->name, ##__VA_ARGS__)
#define adsp_warn(_dsp, fmt, ...) \
	dev_warn(_dsp->dev, "%s: " fmt, _dsp->name, ##__VA_ARGS__)
#define adsp_info(_dsp, fmt, ...) \
	dev_info(_dsp->dev, "%s: " fmt, _dsp->name, ##__VA_ARGS__)
#define adsp_dbg(_dsp, fmt, ...) \
	dev_dbg(_dsp->dev, "%s: " fmt, _dsp->name, ##__VA_ARGS__)

#define compr_err(_obj, fmt, ...) \
	adsp_err(_obj->dsp, "%s: " fmt, _obj->name ? _obj->name : "legacy", \
		 ##__VA_ARGS__)
#define compr_dbg(_obj, fmt, ...) \
	adsp_dbg(_obj->dsp, "%s: " fmt, _obj->name ? _obj->name : "legacy", \
		 ##__VA_ARGS__)

#define ADSP1_CONTROL_1                   0x00
#define ADSP1_CONTROL_2                   0x02
#define ADSP1_CONTROL_3                   0x03
#define ADSP1_CONTROL_4                   0x04
#define ADSP1_CONTROL_5                   0x06
#define ADSP1_CONTROL_6                   0x07
#define ADSP1_CONTROL_7                   0x08
#define ADSP1_CONTROL_8                   0x09
#define ADSP1_CONTROL_9                   0x0A
#define ADSP1_CONTROL_10                  0x0B
#define ADSP1_CONTROL_11                  0x0C
#define ADSP1_CONTROL_12                  0x0D
#define ADSP1_CONTROL_13                  0x0F
#define ADSP1_CONTROL_14                  0x10
#define ADSP1_CONTROL_15                  0x11
#define ADSP1_CONTROL_16                  0x12
#define ADSP1_CONTROL_17                  0x13
#define ADSP1_CONTROL_18                  0x14
#define ADSP1_CONTROL_19                  0x16
#define ADSP1_CONTROL_20                  0x17
#define ADSP1_CONTROL_21                  0x18
#define ADSP1_CONTROL_22                  0x1A
#define ADSP1_CONTROL_23                  0x1B
#define ADSP1_CONTROL_24                  0x1C
#define ADSP1_CONTROL_25                  0x1E
#define ADSP1_CONTROL_26                  0x20
#define ADSP1_CONTROL_27                  0x21
#define ADSP1_CONTROL_28                  0x22
#define ADSP1_CONTROL_29                  0x23
#define ADSP1_CONTROL_30                  0x24
#define ADSP1_CONTROL_31                  0x26

/*
 * ADSP1 Control 19
 */
#define ADSP1_WDMA_BUFFER_LENGTH_MASK     0x00FF  /* DSP1_WDMA_BUFFER_LENGTH - [7:0] */
#define ADSP1_WDMA_BUFFER_LENGTH_SHIFT         0  /* DSP1_WDMA_BUFFER_LENGTH - [7:0] */
#define ADSP1_WDMA_BUFFER_LENGTH_WIDTH         8  /* DSP1_WDMA_BUFFER_LENGTH - [7:0] */


/*
 * ADSP1 Control 30
 */
#define ADSP1_DBG_CLK_ENA                 0x0008  /* DSP1_DBG_CLK_ENA */
#define ADSP1_DBG_CLK_ENA_MASK            0x0008  /* DSP1_DBG_CLK_ENA */
#define ADSP1_DBG_CLK_ENA_SHIFT                3  /* DSP1_DBG_CLK_ENA */
#define ADSP1_DBG_CLK_ENA_WIDTH                1  /* DSP1_DBG_CLK_ENA */
#define ADSP1_SYS_ENA                     0x0004  /* DSP1_SYS_ENA */
#define ADSP1_SYS_ENA_MASK                0x0004  /* DSP1_SYS_ENA */
#define ADSP1_SYS_ENA_SHIFT                    2  /* DSP1_SYS_ENA */
#define ADSP1_SYS_ENA_WIDTH                    1  /* DSP1_SYS_ENA */
#define ADSP1_CORE_ENA                    0x0002  /* DSP1_CORE_ENA */
#define ADSP1_CORE_ENA_MASK               0x0002  /* DSP1_CORE_ENA */
#define ADSP1_CORE_ENA_SHIFT                   1  /* DSP1_CORE_ENA */
#define ADSP1_CORE_ENA_WIDTH                   1  /* DSP1_CORE_ENA */
#define ADSP1_START                       0x0001  /* DSP1_START */
#define ADSP1_START_MASK                  0x0001  /* DSP1_START */
#define ADSP1_START_SHIFT                      0  /* DSP1_START */
#define ADSP1_START_WIDTH                      1  /* DSP1_START */

/*
 * ADSP1 Control 31
 */
#define ADSP1_CLK_SEL_MASK                0x0007  /* CLK_SEL_ENA */
#define ADSP1_CLK_SEL_SHIFT                    0  /* CLK_SEL_ENA */
#define ADSP1_CLK_SEL_WIDTH                    3  /* CLK_SEL_ENA */

#define ADSP2_CONTROL                     0x0
#define ADSP2_CLOCKING                    0x1
#define ADSP2V2_CLOCKING                  0x2
#define ADSP2_STATUS1                     0x4
#define ADSP2_WDMA_CONFIG_1               0x30
#define ADSP2_WDMA_CONFIG_2               0x31
#define ADSP2V2_WDMA_CONFIG_2             0x32
#define ADSP2_RDMA_CONFIG_1               0x34

#define ADSP2_SCRATCH0                    0x40
#define ADSP2_SCRATCH1                    0x41
#define ADSP2_SCRATCH2                    0x42
#define ADSP2_SCRATCH3                    0x43

#define ADSP2V2_SCRATCH0_1                0x40
#define ADSP2V2_SCRATCH2_3                0x42

/*
 * ADSP2 Control
 */

#define ADSP2_MEM_ENA                     0x0010  /* DSP1_MEM_ENA */
#define ADSP2_MEM_ENA_MASK                0x0010  /* DSP1_MEM_ENA */
#define ADSP2_MEM_ENA_SHIFT                    4  /* DSP1_MEM_ENA */
#define ADSP2_MEM_ENA_WIDTH                    1  /* DSP1_MEM_ENA */
#define ADSP2_SYS_ENA                     0x0004  /* DSP1_SYS_ENA */
#define ADSP2_SYS_ENA_MASK                0x0004  /* DSP1_SYS_ENA */
#define ADSP2_SYS_ENA_SHIFT                    2  /* DSP1_SYS_ENA */
#define ADSP2_SYS_ENA_WIDTH                    1  /* DSP1_SYS_ENA */
#define ADSP2_CORE_ENA                    0x0002  /* DSP1_CORE_ENA */
#define ADSP2_CORE_ENA_MASK               0x0002  /* DSP1_CORE_ENA */
#define ADSP2_CORE_ENA_SHIFT                   1  /* DSP1_CORE_ENA */
#define ADSP2_CORE_ENA_WIDTH                   1  /* DSP1_CORE_ENA */
#define ADSP2_START                       0x0001  /* DSP1_START */
#define ADSP2_START_MASK                  0x0001  /* DSP1_START */
#define ADSP2_START_SHIFT                      0  /* DSP1_START */
#define ADSP2_START_WIDTH                      1  /* DSP1_START */

/*
 * ADSP2 clocking
 */
#define ADSP2_CLK_SEL_MASK                0x0007  /* CLK_SEL_ENA */
#define ADSP2_CLK_SEL_SHIFT                    0  /* CLK_SEL_ENA */
#define ADSP2_CLK_SEL_WIDTH                    3  /* CLK_SEL_ENA */

/*
 * ADSP2V2 clocking
 */
#define ADSP2V2_CLK_SEL_MASK             0x70000  /* CLK_SEL_ENA */
#define ADSP2V2_CLK_SEL_SHIFT                 16  /* CLK_SEL_ENA */
#define ADSP2V2_CLK_SEL_WIDTH                  3  /* CLK_SEL_ENA */

#define ADSP2V2_RATE_MASK                 0x7800  /* DSP_RATE */
#define ADSP2V2_RATE_SHIFT                    11  /* DSP_RATE */
#define ADSP2V2_RATE_WIDTH                     4  /* DSP_RATE */

/*
 * ADSP2 Status 1
 */
#define ADSP2_RAM_RDY                     0x0001
#define ADSP2_RAM_RDY_MASK                0x0001
#define ADSP2_RAM_RDY_SHIFT                    0
#define ADSP2_RAM_RDY_WIDTH                    1

/*
 * ADSP2 Lock support
 */
#define ADSP2_LOCK_CODE_0                    0x5555
#define ADSP2_LOCK_CODE_1                    0xAAAA

#define ADSP2_WATCHDOG                       0x0A
#define ADSP2_BUS_ERR_ADDR                   0x52
#define ADSP2_REGION_LOCK_STATUS             0x64
#define ADSP2_LOCK_REGION_1_LOCK_REGION_0    0x66
#define ADSP2_LOCK_REGION_3_LOCK_REGION_2    0x68
#define ADSP2_LOCK_REGION_5_LOCK_REGION_4    0x6A
#define ADSP2_LOCK_REGION_7_LOCK_REGION_6    0x6C
#define ADSP2_LOCK_REGION_9_LOCK_REGION_8    0x6E
#define ADSP2_LOCK_REGION_CTRL               0x7A
#define ADSP2_PMEM_ERR_ADDR_XMEM_ERR_ADDR    0x7C

#define ADSP2_REGION_LOCK_ERR_MASK           0x8000
#define ADSP2_SLAVE_ERR_MASK                 0x4000
#define ADSP2_WDT_TIMEOUT_STS_MASK           0x2000
#define ADSP2_CTRL_ERR_PAUSE_ENA             0x0002
#define ADSP2_CTRL_ERR_EINT                  0x0001

#define ADSP2_BUS_ERR_ADDR_MASK              0x00FFFFFF
#define ADSP2_XMEM_ERR_ADDR_MASK             0x0000FFFF
#define ADSP2_PMEM_ERR_ADDR_MASK             0x7FFF0000
#define ADSP2_PMEM_ERR_ADDR_SHIFT            16
#define ADSP2_WDT_ENA_MASK                   0xFFFFFFFD

#define ADSP2_LOCK_REGION_SHIFT              16

#define ADSP_MAX_STD_CTRL_SIZE               512

#define WM_ADSP_ACKED_CTL_TIMEOUT_MS         100
#define WM_ADSP_ACKED_CTL_N_QUICKPOLLS       10
#define WM_ADSP_ACKED_CTL_MIN_VALUE          0
#define WM_ADSP_ACKED_CTL_MAX_VALUE          0xFFFFFF

/*
 * Event control messages
 */
#define WM_ADSP_FW_EVENT_SHUTDOWN            0x000001

/*
 * HALO system info
 */
#define HALO_AHBM_WINDOW_DEBUG_0             0x02040
#define HALO_AHBM_WINDOW_DEBUG_1             0x02044

/*
 * HALO core
 */
#define HALO_SCRATCH1                        0x005c0
#define HALO_SCRATCH2                        0x005c8
#define HALO_SCRATCH3                        0x005d0
#define HALO_SCRATCH4                        0x005d8
#define HALO_CCM_CORE_CONTROL                0x41000
#define HALO_CORE_SOFT_RESET                 0x00010
#define HALO_WDT_CONTROL                     0x47000

/*
 * HALO MPU banks
 */
#define HALO_MPU_XMEM_ACCESS_0               0x43000
#define HALO_MPU_YMEM_ACCESS_0               0x43004
#define HALO_MPU_WINDOW_ACCESS_0             0x43008
#define HALO_MPU_XREG_ACCESS_0               0x4300C
#define HALO_MPU_YREG_ACCESS_0               0x43014
#define HALO_MPU_XMEM_ACCESS_1               0x43018
#define HALO_MPU_YMEM_ACCESS_1               0x4301C
#define HALO_MPU_WINDOW_ACCESS_1             0x43020
#define HALO_MPU_XREG_ACCESS_1               0x43024
#define HALO_MPU_YREG_ACCESS_1               0x4302C
#define HALO_MPU_XMEM_ACCESS_2               0x43030
#define HALO_MPU_YMEM_ACCESS_2               0x43034
#define HALO_MPU_WINDOW_ACCESS_2             0x43038
#define HALO_MPU_XREG_ACCESS_2               0x4303C
#define HALO_MPU_YREG_ACCESS_2               0x43044
#define HALO_MPU_XMEM_ACCESS_3               0x43048
#define HALO_MPU_YMEM_ACCESS_3               0x4304C
#define HALO_MPU_WINDOW_ACCESS_3             0x43050
#define HALO_MPU_XREG_ACCESS_3               0x43054
#define HALO_MPU_YREG_ACCESS_3               0x4305C
#define HALO_MPU_XM_VIO_ADDR                 0x43100
#define HALO_MPU_XM_VIO_STATUS               0x43104
#define HALO_MPU_YM_VIO_ADDR                 0x43108
#define HALO_MPU_YM_VIO_STATUS               0x4310C
#define HALO_MPU_PM_VIO_ADDR                 0x43110
#define HALO_MPU_PM_VIO_STATUS               0x43114
#define HALO_MPU_LOCK_CONFIG                 0x43140

/*
 * HALO_AHBM_WINDOW_DEBUG_1
 */
#define HALO_AHBM_CORE_ERR_ADDR_MASK         0x0fffff00
#define HALO_AHBM_CORE_ERR_ADDR_SHIFT                 8
#define HALO_AHBM_FLAGS_ERR_MASK             0x000000ff

/*
 * HALO_CCM_CORE_CONTROL
 */
#define HALO_CORE_EN                        0x00000001

/*
 * HALO_CORE_SOFT_RESET
 */
#define HALO_CORE_SOFT_RESET_MASK           0x00000001

/*
 * HALO_WDT_CONTROL
 */
#define HALO_WDT_EN_MASK                    0x00000001

/*
 * HALO_MPU_?M_VIO_STATUS
 */
#define HALO_MPU_VIO_STS_MASK               0x007e0000
#define HALO_MPU_VIO_STS_SHIFT                      17
#define HALO_MPU_VIO_ERR_WR_MASK            0x00008000
#define HALO_MPU_VIO_ERR_SRC_MASK           0x00007fff
#define HALO_MPU_VIO_ERR_SRC_SHIFT                   0

static struct wm_adsp_ops wm_adsp1_ops;
static struct wm_adsp_ops wm_adsp2_ops[];
static struct wm_adsp_ops wm_halo_ops;

struct wm_adsp_buf {
	struct list_head list;
	void *buf;
};

static struct wm_adsp_buf *wm_adsp_buf_alloc(const void *src, size_t len,
					     struct list_head *list)
{
	struct wm_adsp_buf *buf = kzalloc(sizeof(*buf), GFP_KERNEL);

	if (buf == NULL)
		return NULL;

	buf->buf = vmalloc(len);
	if (!buf->buf) {
		kfree(buf);
		return NULL;
	}
	memcpy(buf->buf, src, len);

	if (list)
		list_add_tail(&buf->list, list);

	return buf;
}

static void wm_adsp_buf_free(struct list_head *list)
{
	while (!list_empty(list)) {
		struct wm_adsp_buf *buf = list_first_entry(list,
							   struct wm_adsp_buf,
							   list);
		list_del(&buf->list);
		vfree(buf->buf);
		kfree(buf);
	}
}

#define WM_ADSP_FW_MBC_VSS  0
#define WM_ADSP_FW_HIFI     1
#define WM_ADSP_FW_TX       2
#define WM_ADSP_FW_TX_SPK   3
#define WM_ADSP_FW_RX       4
#define WM_ADSP_FW_RX_ANC   5
#define WM_ADSP_FW_CTRL     6
#define WM_ADSP_FW_ASR      7
#define WM_ADSP_FW_TRACE    8
#define WM_ADSP_FW_SPK_PROT 9
#define WM_ADSP_FW_MISC     10

#define WM_ADSP_NUM_FW      11

static const char *wm_adsp_fw_text[WM_ADSP_NUM_FW] = {
	[WM_ADSP_FW_MBC_VSS] =  "MBC/VSS",
	[WM_ADSP_FW_HIFI] =     "MasterHiFi",
	[WM_ADSP_FW_TX] =       "Tx",
	[WM_ADSP_FW_TX_SPK] =   "Tx Speaker",
	[WM_ADSP_FW_RX] =       "Rx",
	[WM_ADSP_FW_RX_ANC] =   "Rx ANC",
	[WM_ADSP_FW_CTRL] =     "Voice Ctrl",
	[WM_ADSP_FW_ASR] =      "ASR Assist",
	[WM_ADSP_FW_TRACE] =    "Dbg Trace",
	[WM_ADSP_FW_SPK_PROT] = "Protection",
	[WM_ADSP_FW_MISC] =     "Misc",
};

struct wm_adsp_system_config_xm_hdr {
	__be32 sys_enable;
	__be32 fw_id;
	__be32 fw_rev;
	__be32 boot_status;
	__be32 watchdog;
	__be32 dma_buffer_size;
	__be32 rdma[6];
	__be32 wdma[8];
	__be32 build_job_name[3];
	__be32 build_job_number;
};

struct wm_halo_system_config_xm_hdr {
	__be32 halo_heartbeat;
	__be32 build_job_name[3];
	__be32 build_job_number;
};

struct wm_adsp_alg_xm_struct {
	__be32 magic;
	__be32 smoothing;
	__be32 threshold;
	__be32 host_buf_ptr;
	__be32 start_seq;
	__be32 high_water_mark;
	__be32 low_water_mark;
	__be64 smoothed_power;
};

struct wm_adsp_host_buf_coeff_v1 {
	__be32 host_buf_ptr;		/* Host buffer pointer */
	__be32 versions;		/* Version numbers */
	__be32 name[4];			/* The buffer name */
};

struct wm_adsp_buffer {
	__be32 buf1_base;		/* Base addr of first buffer area */
	__be32 buf1_size;		/* Size of buf1 area in DSP words */
	__be32 buf2_base;		/* Base addr of 2nd buffer area */
	__be32 buf1_buf2_size;		/* Size of buf1+buf2 in DSP words */
	__be32 buf3_base;		/* Base addr of buf3 area */
	__be32 buf_total_size;		/* Size of buf1+buf2+buf3 in DSP words */
	__be32 high_water_mark;		/* Point at which IRQ is asserted */
	__be32 irq_count;		/* bits 1-31 count IRQ assertions */
	__be32 irq_ack;			/* acked IRQ count, bit 0 enables IRQ */
	__be32 next_write_index;	/* word index of next write */
	__be32 next_read_index;		/* word index of next read */
	__be32 error;			/* error if any */
	__be32 oldest_block_index;	/* word index of oldest surviving */
	__be32 requested_rewind;	/* how many blocks rewind was done */
	__be32 reserved_space;		/* internal */
	__be32 min_free;		/* min free space since stream start */
	__be32 blocks_written[2];	/* total blocks written (64 bit) */
	__be32 words_written[2];	/* total words written (64 bit) */
};

struct wm_adsp_compr;

struct wm_adsp_compr_buf {
	struct list_head list;
	struct wm_adsp *dsp;
	struct wm_adsp_compr *compr;

	struct wm_adsp_buffer_region *regions;
	u32 host_buf_ptr;

	u32 error;
	u32 irq_count;
	int read_index;
	int avail;
	int host_buf_mem_type;

	char *name;
};

struct wm_adsp_compr {
	struct list_head list;
	struct wm_adsp *dsp;
	struct wm_adsp_compr_buf *buf;

	struct snd_compr_stream *stream;
	struct snd_compressed_buffer size;

	u32 *raw_buf;
	unsigned int copied_total;

	unsigned int sample_rate;

	const char *name;
};

#define WM_ADSP_DATA_WORD_SIZE         3

#define WM_ADSP_MIN_FRAGMENTS          1
#define WM_ADSP_MAX_FRAGMENTS          256
#define WM_ADSP_MIN_FRAGMENT_SIZE      (64 * WM_ADSP_DATA_WORD_SIZE)
#define WM_ADSP_MAX_FRAGMENT_SIZE      (4096 * WM_ADSP_DATA_WORD_SIZE)

#define WM_ADSP_ALG_XM_STRUCT_MAGIC    0x49aec7

#define HOST_BUFFER_FIELD(field) \
	(offsetof(struct wm_adsp_buffer, field) / sizeof(__be32))

#define ALG_XM_FIELD(field) \
	(offsetof(struct wm_adsp_alg_xm_struct, field) / sizeof(__be32))

#define HOST_BUF_COEFF_SUPPORTED_COMPAT_VER	1

#define HOST_BUF_COEFF_COMPAT_VER_MASK		0xFF00
#define HOST_BUF_COEFF_COMPAT_VER_SHIFT		8

static int wm_adsp_buffer_init(struct wm_adsp *dsp);
static int wm_adsp_buffer_free(struct wm_adsp *dsp);

struct wm_adsp_buffer_region {
	unsigned int offset;
	unsigned int cumulative_size;
	unsigned int mem_type;
	unsigned int base_addr;
};

struct wm_adsp_buffer_region_def {
	unsigned int mem_type;
	unsigned int base_offset;
	unsigned int size_offset;
};

static const struct wm_adsp_buffer_region_def default_regions[] = {
	{
		.mem_type = WMFW_ADSP2_XM,
		.base_offset = HOST_BUFFER_FIELD(buf1_base),
		.size_offset = HOST_BUFFER_FIELD(buf1_size),
	},
	{
		.mem_type = WMFW_ADSP2_XM,
		.base_offset = HOST_BUFFER_FIELD(buf2_base),
		.size_offset = HOST_BUFFER_FIELD(buf1_buf2_size),
	},
	{
		.mem_type = WMFW_ADSP2_YM,
		.base_offset = HOST_BUFFER_FIELD(buf3_base),
		.size_offset = HOST_BUFFER_FIELD(buf_total_size),
	},
};

struct wm_adsp_fw_caps {
	u32 id;
	struct snd_codec_desc desc;
	int num_regions;
	const struct wm_adsp_buffer_region_def *region_defs;
};

static const struct wm_adsp_fw_caps ctrl_caps[] = {
	{
		.id = SND_AUDIOCODEC_BESPOKE,
		.desc = {
			.max_ch = 8,
			.sample_rates = { 16000 },
			.num_sample_rates = 1,
			.formats = SNDRV_PCM_FMTBIT_S16_LE,
		},
		.num_regions = ARRAY_SIZE(default_regions),
		.region_defs = default_regions,
	},
};

static const struct wm_adsp_fw_caps trace_caps[] = {
	{
		.id = SND_AUDIOCODEC_BESPOKE,
		.desc = {
			.max_ch = 8,
			.sample_rates = {
				4000, 8000, 11025, 12000, 16000, 22050,
				24000, 32000, 44100, 48000, 64000, 88200,
				96000, 176400, 192000
			},
			.num_sample_rates = 15,
			.formats = SNDRV_PCM_FMTBIT_S16_LE,
		},
		.num_regions = ARRAY_SIZE(default_regions),
		.region_defs = default_regions,
	},
};

static const struct {
	const char *file;
	int compr_direction;
	int num_caps;
	const struct wm_adsp_fw_caps *caps;
	bool voice_trigger;
} wm_adsp_fw[WM_ADSP_NUM_FW] = {
	[WM_ADSP_FW_MBC_VSS] =  { .file = "mbc-vss" },
	[WM_ADSP_FW_HIFI] =     { .file = "hifi" },
	[WM_ADSP_FW_TX] =       { .file = "tx" },
	[WM_ADSP_FW_TX_SPK] =   { .file = "tx-spk" },
	[WM_ADSP_FW_RX] =       { .file = "rx" },
	[WM_ADSP_FW_RX_ANC] =   { .file = "rx-anc" },
	[WM_ADSP_FW_CTRL] =     {
		.file = "ctrl",
		.compr_direction = SND_COMPRESS_CAPTURE,
		.num_caps = ARRAY_SIZE(ctrl_caps),
		.caps = ctrl_caps,
		.voice_trigger = true,
	},
	[WM_ADSP_FW_ASR] =      { .file = "asr" },
	[WM_ADSP_FW_TRACE] =    {
		.file = "trace",
		.compr_direction = SND_COMPRESS_CAPTURE,
		.num_caps = ARRAY_SIZE(trace_caps),
		.caps = trace_caps,
	},
	[WM_ADSP_FW_SPK_PROT] = { .file = "spk-prot" },
	[WM_ADSP_FW_MISC] =     { .file = "misc" },
};

struct wm_coeff_ctl_ops {
	int (*xget)(struct snd_kcontrol *kcontrol,
		    struct snd_ctl_elem_value *ucontrol);
	int (*xput)(struct snd_kcontrol *kcontrol,
		    struct snd_ctl_elem_value *ucontrol);
};

struct wm_coeff_ctl {
	const char *name;
	const char *fw_name;
	struct wm_adsp_alg_region alg_region;
	struct wm_coeff_ctl_ops ops;
	struct wm_adsp *dsp;
	unsigned int enabled:1;
	struct list_head list;
	void *cache;
	unsigned int offset;
	size_t len;
	unsigned int set:1;
	struct soc_bytes_ext bytes_ext;
	unsigned int flags;
	unsigned int type;
};

static const char *wm_adsp_mem_region_name(unsigned int type)
{
	switch (type) {
	case WMFW_ADSP1_PM:
		return "PM";
	case WMFW_HALO_PM_PACKED:
		return "PM_PACKED";
	case WMFW_ADSP1_DM:
		return "DM";
	case WMFW_ADSP2_XM:
		return "XM";
	case WMFW_HALO_XM_PACKED:
		return "XM_PACKED";
	case WMFW_ADSP2_YM:
		return "YM";
	case WMFW_HALO_YM_PACKED:
		return "YM_PACKED";
	case WMFW_ADSP1_ZM:
		return "ZM";
	default:
		return NULL;
	}
}

#ifdef CONFIG_DEBUG_FS
static void wm_adsp_debugfs_save_wmfwname(struct wm_adsp *dsp, const char *s)
{
	char *tmp = kasprintf(GFP_KERNEL, "%s\n", s);

	kfree(dsp->wmfw_file_name);
	dsp->wmfw_file_name = tmp;
}

static void wm_adsp_debugfs_save_binname(struct wm_adsp *dsp, const char *s)
{
	char *tmp = kasprintf(GFP_KERNEL, "%s\n", s);

	kfree(dsp->bin_file_name);
	dsp->bin_file_name = tmp;
}

static void wm_adsp_debugfs_clear(struct wm_adsp *dsp)
{
	kfree(dsp->wmfw_file_name);
	kfree(dsp->bin_file_name);
	dsp->wmfw_file_name = NULL;
	dsp->bin_file_name = NULL;
}

static ssize_t wm_adsp_debugfs_wmfw_read(struct file *file,
					 char __user *user_buf,
					 size_t count, loff_t *ppos)
{
	struct wm_adsp *dsp = file->private_data;
	ssize_t ret;

	mutex_lock(&dsp->pwr_lock);

	if (!dsp->wmfw_file_name || !dsp->booted)
		ret = 0;
	else
		ret = simple_read_from_buffer(user_buf, count, ppos,
					      dsp->wmfw_file_name,
					      strlen(dsp->wmfw_file_name));

	mutex_unlock(&dsp->pwr_lock);
	return ret;
}

static ssize_t wm_adsp_debugfs_bin_read(struct file *file,
					char __user *user_buf,
					size_t count, loff_t *ppos)
{
	struct wm_adsp *dsp = file->private_data;
	ssize_t ret;

	mutex_lock(&dsp->pwr_lock);

	if (!dsp->bin_file_name || !dsp->booted)
		ret = 0;
	else
		ret = simple_read_from_buffer(user_buf, count, ppos,
					      dsp->bin_file_name,
					      strlen(dsp->bin_file_name));

	mutex_unlock(&dsp->pwr_lock);
	return ret;
}

static const struct {
	const char *name;
	const struct file_operations fops;
} wm_adsp_debugfs_fops[] = {
	{
		.name = "wmfw_file_name",
		.fops = {
			.open = simple_open,
			.read = wm_adsp_debugfs_wmfw_read,
		},
	},
	{
		.name = "bin_file_name",
		.fops = {
			.open = simple_open,
			.read = wm_adsp_debugfs_bin_read,
		},
	},
};

static void wm_adsp2_init_debugfs(struct wm_adsp *dsp,
				  struct snd_soc_component *component)
{
	struct dentry *root = NULL;
	int i;

	if (!component->debugfs_root) {
		adsp_err(dsp, "No codec debugfs root\n");
		goto err;
	}

	root = debugfs_create_dir(dsp->name, component->debugfs_root);

	if (!root)
		goto err;

	if (!debugfs_create_bool("booted", 0444, root, &dsp->booted))
		goto err;

	if (!debugfs_create_bool("running", 0444, root, &dsp->running))
		goto err;

	if (!debugfs_create_x32("fw_id", 0444, root, &dsp->fw_id))
		goto err;

	if (!debugfs_create_x32("fw_version", 0444, root, &dsp->fw_id_version))
		goto err;

	for (i = 0; i < ARRAY_SIZE(wm_adsp_debugfs_fops); ++i) {
		if (!debugfs_create_file(wm_adsp_debugfs_fops[i].name,
					 0444, root, dsp,
					 &wm_adsp_debugfs_fops[i].fops))
			goto err;
	}

	dsp->debugfs_root = root;
	return;

err:
	debugfs_remove_recursive(root);
	adsp_err(dsp, "Failed to create debugfs\n");
}

static void wm_adsp2_cleanup_debugfs(struct wm_adsp *dsp)
{
	wm_adsp_debugfs_clear(dsp);
	debugfs_remove_recursive(dsp->debugfs_root);
}
#else
static inline void wm_adsp2_init_debugfs(struct wm_adsp *dsp,
					 struct snd_soc_component *component)
{
}

static inline void wm_adsp2_cleanup_debugfs(struct wm_adsp *dsp)
{
}

static inline void wm_adsp_debugfs_save_wmfwname(struct wm_adsp *dsp,
						 const char *s)
{
}

static inline void wm_adsp_debugfs_save_binname(struct wm_adsp *dsp,
						const char *s)
{
}

static inline void wm_adsp_debugfs_clear(struct wm_adsp *dsp)
{
}
#endif

int wm_adsp_fw_get(struct snd_kcontrol *kcontrol,
		   struct snd_ctl_elem_value *ucontrol)
{
	struct snd_soc_component *component = snd_soc_kcontrol_component(kcontrol);
	struct soc_enum *e = (struct soc_enum *)kcontrol->private_value;
	struct wm_adsp *dsp = snd_soc_component_get_drvdata(component);

	ucontrol->value.enumerated.item[0] = dsp[e->shift_l].fw;

	return 0;
}
EXPORT_SYMBOL_GPL(wm_adsp_fw_get);

int wm_adsp_fw_put(struct snd_kcontrol *kcontrol,
		   struct snd_ctl_elem_value *ucontrol)
{
	struct snd_soc_component *component = snd_soc_kcontrol_component(kcontrol);
	struct soc_enum *e = (struct soc_enum *)kcontrol->private_value;
	struct wm_adsp *dsp = snd_soc_component_get_drvdata(component);
	int ret = 0;

	if (ucontrol->value.enumerated.item[0] == dsp[e->shift_l].fw)
		return 0;

	if (ucontrol->value.enumerated.item[0] >= WM_ADSP_NUM_FW)
		return -EINVAL;

	mutex_lock(&dsp[e->shift_l].pwr_lock);

	if (dsp[e->shift_l].booted || !list_empty(&dsp[e->shift_l].compr_list))
		ret = -EBUSY;
	else
		dsp[e->shift_l].fw = ucontrol->value.enumerated.item[0];

	mutex_unlock(&dsp[e->shift_l].pwr_lock);

	return ret;
}
EXPORT_SYMBOL_GPL(wm_adsp_fw_put);

const struct soc_enum wm_adsp_fw_enum[] = {
	SOC_ENUM_SINGLE(0, 0, ARRAY_SIZE(wm_adsp_fw_text), wm_adsp_fw_text),
	SOC_ENUM_SINGLE(0, 1, ARRAY_SIZE(wm_adsp_fw_text), wm_adsp_fw_text),
	SOC_ENUM_SINGLE(0, 2, ARRAY_SIZE(wm_adsp_fw_text), wm_adsp_fw_text),
	SOC_ENUM_SINGLE(0, 3, ARRAY_SIZE(wm_adsp_fw_text), wm_adsp_fw_text),
	SOC_ENUM_SINGLE(0, 4, ARRAY_SIZE(wm_adsp_fw_text), wm_adsp_fw_text),
	SOC_ENUM_SINGLE(0, 5, ARRAY_SIZE(wm_adsp_fw_text), wm_adsp_fw_text),
	SOC_ENUM_SINGLE(0, 6, ARRAY_SIZE(wm_adsp_fw_text), wm_adsp_fw_text),
};
EXPORT_SYMBOL_GPL(wm_adsp_fw_enum);

static struct wm_adsp_region const *wm_adsp_find_region(struct wm_adsp *dsp,
							int type)
{
	int i;

	for (i = 0; i < dsp->num_mems; i++)
		if (dsp->mem[i].type == type)
			return &dsp->mem[i];

	return NULL;
}

static unsigned int wm_adsp_region_to_reg(struct wm_adsp_region const *mem,
					  unsigned int offset)
{
	switch (mem->type) {
	case WMFW_ADSP1_PM:
		return mem->base + (offset * 3);
	case WMFW_ADSP1_DM:
	case WMFW_ADSP2_XM:
	case WMFW_ADSP2_YM:
	case WMFW_ADSP1_ZM:
		return mem->base + (offset * 2);
	default:
		WARN(1, "Unknown memory region type");
		return offset;
	}
}

static unsigned int wm_halo_region_to_reg(struct wm_adsp_region const *mem,
					  unsigned int offset)
{
	switch (mem->type) {
	case WMFW_ADSP2_XM:
	case WMFW_ADSP2_YM:
		return mem->base + (offset * 4);
	case WMFW_HALO_XM_PACKED:
	case WMFW_HALO_YM_PACKED:
		return (mem->base + (offset * 3)) & ~0x3;
	case WMFW_HALO_PM_PACKED:
		return mem->base + (offset * 5);
	default:
		WARN(1, "Unknown memory region type");
		return offset;
	}
}

static void wm_adsp_read_fw_status(struct wm_adsp *dsp,
				   int noffs, unsigned int *offs)
{
	unsigned int i;
	int ret;

	for (i = 0; i < noffs; ++i) {
		ret = regmap_read(dsp->regmap, dsp->base + offs[i], &offs[i]);
		if (ret) {
			adsp_err(dsp, "Failed to read SCRATCH%u: %d\n", i, ret);
			return;
		}
	}
}

static void wm_adsp2_show_fw_status(struct wm_adsp *dsp)
{
	unsigned int offs[] = {
		ADSP2_SCRATCH0, ADSP2_SCRATCH1, ADSP2_SCRATCH2, ADSP2_SCRATCH3,
	};

	wm_adsp_read_fw_status(dsp, ARRAY_SIZE(offs), offs);

	adsp_dbg(dsp, "FW SCRATCH 0:0x%x 1:0x%x 2:0x%x 3:0x%x\n",
		 offs[0], offs[1], offs[2], offs[3]);
}

static void wm_adsp2v2_show_fw_status(struct wm_adsp *dsp)
{
	unsigned int offs[] = { ADSP2V2_SCRATCH0_1, ADSP2V2_SCRATCH2_3 };

	wm_adsp_read_fw_status(dsp, ARRAY_SIZE(offs), offs);

	adsp_dbg(dsp, "FW SCRATCH 0:0x%x 1:0x%x 2:0x%x 3:0x%x\n",
		 offs[0] & 0xFFFF, offs[0] >> 16,
		 offs[1] & 0xFFFF, offs[1] >> 16);
}

static void wm_halo_show_fw_status(struct wm_adsp *dsp)
{
	unsigned int offs[] = {
		HALO_SCRATCH1, HALO_SCRATCH2, HALO_SCRATCH3, HALO_SCRATCH4,
	};

	wm_adsp_read_fw_status(dsp, ARRAY_SIZE(offs), offs);

	adsp_dbg(dsp, "FW SCRATCH 0:0x%x 1:0x%x 2:0x%x 3:0x%x\n",
		 offs[0], offs[1], offs[2], offs[3]);
}

static inline struct wm_coeff_ctl *bytes_ext_to_ctl(struct soc_bytes_ext *ext)
{
	return container_of(ext, struct wm_coeff_ctl, bytes_ext);
}

static int wm_coeff_base_reg(struct wm_coeff_ctl *ctl, unsigned int *reg)
{
	const struct wm_adsp_alg_region *alg_region = &ctl->alg_region;
	struct wm_adsp *dsp = ctl->dsp;
	const struct wm_adsp_region *mem;

	mem = wm_adsp_find_region(dsp, alg_region->type);
	if (!mem) {
		adsp_err(dsp, "No base for region %x\n",
			 alg_region->type);
		return -EINVAL;
	}

	*reg = dsp->ops->region_to_reg(mem, ctl->alg_region.base + ctl->offset);

	return 0;
}

static int wm_coeff_info(struct snd_kcontrol *kctl,
			 struct snd_ctl_elem_info *uinfo)
{
	struct soc_bytes_ext *bytes_ext =
		(struct soc_bytes_ext *)kctl->private_value;
	struct wm_coeff_ctl *ctl = bytes_ext_to_ctl(bytes_ext);

	switch (ctl->type) {
	case WMFW_CTL_TYPE_ACKED:
		uinfo->type = SNDRV_CTL_ELEM_TYPE_INTEGER;
		uinfo->value.integer.min = WM_ADSP_ACKED_CTL_MIN_VALUE;
		uinfo->value.integer.max = WM_ADSP_ACKED_CTL_MAX_VALUE;
		uinfo->value.integer.step = 1;
		uinfo->count = 1;
		break;
	default:
		uinfo->type = SNDRV_CTL_ELEM_TYPE_BYTES;
		uinfo->count = ctl->len;
		break;
	}

	return 0;
}

static int wm_coeff_write_acked_control(struct wm_coeff_ctl *ctl,
					unsigned int event_id)
{
	struct wm_adsp *dsp = ctl->dsp;
	u32 val = cpu_to_be32(event_id);
	unsigned int reg;
	int i, ret;

	ret = wm_coeff_base_reg(ctl, &reg);
	if (ret)
		return ret;

	adsp_dbg(dsp, "Sending 0x%x to acked control alg 0x%x %s:0x%x\n",
		 event_id, ctl->alg_region.alg,
		 wm_adsp_mem_region_name(ctl->alg_region.type), ctl->offset);

	ret = regmap_raw_write(dsp->regmap, reg, &val, sizeof(val));
	if (ret) {
		adsp_err(dsp, "Failed to write %x: %d\n", reg, ret);
		return ret;
	}

	/*
	 * Poll for ack, we initially poll at ~1ms intervals for firmwares
	 * that respond quickly, then go to ~10ms polls. A firmware is unlikely
	 * to ack instantly so we do the first 1ms delay before reading the
	 * control to avoid a pointless bus transaction
	 */
	for (i = 0; i < WM_ADSP_ACKED_CTL_TIMEOUT_MS;) {
		switch (i) {
		case 0 ... WM_ADSP_ACKED_CTL_N_QUICKPOLLS - 1:
			usleep_range(1000, 2000);
			i++;
			break;
		default:
			usleep_range(10000, 20000);
			i += 10;
			break;
		}

		ret = regmap_raw_read(dsp->regmap, reg, &val, sizeof(val));
		if (ret) {
			adsp_err(dsp, "Failed to read %x: %d\n", reg, ret);
			return ret;
		}

		if (val == 0) {
			adsp_dbg(dsp, "Acked control ACKED at poll %u\n", i);
			return 0;
		}
	}

	adsp_warn(dsp, "Acked control @0x%x alg:0x%x %s:0x%x timed out\n",
		  reg, ctl->alg_region.alg,
		  wm_adsp_mem_region_name(ctl->alg_region.type),
		  ctl->offset);

	return -ETIMEDOUT;
}

static int wm_coeff_write_control(struct wm_coeff_ctl *ctl,
				  const void *buf, size_t len)
{
	struct wm_adsp *dsp = ctl->dsp;
	void *scratch;
	int ret;
	unsigned int reg;

	ret = wm_coeff_base_reg(ctl, &reg);
	if (ret)
		return ret;

	scratch = kmemdup(buf, len, GFP_KERNEL | GFP_DMA);
	if (!scratch)
		return -ENOMEM;

	ret = regmap_raw_write(dsp->regmap, reg, scratch,
			       len);
	if (ret) {
		adsp_err(dsp, "Failed to write %zu bytes to %x: %d\n",
			 len, reg, ret);
		kfree(scratch);
		return ret;
	}
	adsp_dbg(dsp, "Wrote %zu bytes to %x\n", len, reg);

	kfree(scratch);

	return 0;
}

static int wm_coeff_put(struct snd_kcontrol *kctl,
			struct snd_ctl_elem_value *ucontrol)
{
	struct soc_bytes_ext *bytes_ext =
		(struct soc_bytes_ext *)kctl->private_value;
	struct wm_coeff_ctl *ctl = bytes_ext_to_ctl(bytes_ext);
	char *p = ucontrol->value.bytes.data;
	int ret = 0;

	mutex_lock(&ctl->dsp->pwr_lock);

	if (ctl->flags & WMFW_CTL_FLAG_VOLATILE)
		ret = -EPERM;
	else
		memcpy(ctl->cache, p, ctl->len);

	ctl->set = 1;
	if (ctl->enabled && ctl->dsp->running)
		ret = wm_coeff_write_control(ctl, p, ctl->len);

	mutex_unlock(&ctl->dsp->pwr_lock);

	return ret;
}

static int wm_coeff_tlv_put(struct snd_kcontrol *kctl,
			    const unsigned int __user *bytes, unsigned int size)
{
	struct soc_bytes_ext *bytes_ext =
		(struct soc_bytes_ext *)kctl->private_value;
	struct wm_coeff_ctl *ctl = bytes_ext_to_ctl(bytes_ext);
	int ret = 0;

	mutex_lock(&ctl->dsp->pwr_lock);

	if (copy_from_user(ctl->cache, bytes, size)) {
		ret = -EFAULT;
	} else {
		ctl->set = 1;
		if (ctl->enabled && ctl->dsp->running)
			ret = wm_coeff_write_control(ctl, ctl->cache, size);
		else if (ctl->flags & WMFW_CTL_FLAG_VOLATILE)
			ret = -EPERM;
	}

	mutex_unlock(&ctl->dsp->pwr_lock);

	return ret;
}

static int wm_coeff_put_acked(struct snd_kcontrol *kctl,
			      struct snd_ctl_elem_value *ucontrol)
{
	struct soc_bytes_ext *bytes_ext =
		(struct soc_bytes_ext *)kctl->private_value;
	struct wm_coeff_ctl *ctl = bytes_ext_to_ctl(bytes_ext);
	unsigned int val = ucontrol->value.integer.value[0];
	int ret;

	if (val == 0)
		return 0;	/* 0 means no event */

	mutex_lock(&ctl->dsp->pwr_lock);

	if (ctl->enabled && ctl->dsp->running)
		ret = wm_coeff_write_acked_control(ctl, val);
	else
		ret = -EPERM;

	mutex_unlock(&ctl->dsp->pwr_lock);

	return ret;
}

static int wm_coeff_read_control(struct wm_coeff_ctl *ctl,
				 void *buf, size_t len)
{
	struct wm_adsp *dsp = ctl->dsp;
	void *scratch;
	int ret;
	unsigned int reg;

	ret = wm_coeff_base_reg(ctl, &reg);
	if (ret)
		return ret;

	scratch = kmalloc(len, GFP_KERNEL | GFP_DMA);
	if (!scratch)
		return -ENOMEM;

	ret = regmap_raw_read(dsp->regmap, reg, scratch, len);
	if (ret) {
		adsp_err(dsp, "Failed to read %zu bytes from %x: %d\n",
			 len, reg, ret);
		kfree(scratch);
		return ret;
	}
	adsp_dbg(dsp, "Read %zu bytes from %x\n", len, reg);

	memcpy(buf, scratch, len);
	kfree(scratch);

	return 0;
}

static int wm_coeff_get(struct snd_kcontrol *kctl,
			struct snd_ctl_elem_value *ucontrol)
{
	struct soc_bytes_ext *bytes_ext =
		(struct soc_bytes_ext *)kctl->private_value;
	struct wm_coeff_ctl *ctl = bytes_ext_to_ctl(bytes_ext);
	char *p = ucontrol->value.bytes.data;
	int ret = 0;

	mutex_lock(&ctl->dsp->pwr_lock);

	if (ctl->flags & WMFW_CTL_FLAG_VOLATILE) {
		if (ctl->enabled && ctl->dsp->running)
			ret = wm_coeff_read_control(ctl, p, ctl->len);
		else
			ret = -EPERM;
	} else {
		if (!ctl->flags && ctl->enabled && ctl->dsp->running)
			ret = wm_coeff_read_control(ctl, ctl->cache, ctl->len);

		memcpy(p, ctl->cache, ctl->len);
	}

	mutex_unlock(&ctl->dsp->pwr_lock);

	return ret;
}

static int wm_coeff_tlv_get(struct snd_kcontrol *kctl,
			    unsigned int __user *bytes, unsigned int size)
{
	struct soc_bytes_ext *bytes_ext =
		(struct soc_bytes_ext *)kctl->private_value;
	struct wm_coeff_ctl *ctl = bytes_ext_to_ctl(bytes_ext);
	int ret = 0;

	mutex_lock(&ctl->dsp->pwr_lock);

	if (ctl->flags & WMFW_CTL_FLAG_VOLATILE) {
		if (ctl->enabled && ctl->dsp->running)
			ret = wm_coeff_read_control(ctl, ctl->cache, size);
		else
			ret = -EPERM;
	} else {
		if (!ctl->flags && ctl->enabled && ctl->dsp->running)
			ret = wm_coeff_read_control(ctl, ctl->cache, size);
	}

	if (!ret && copy_to_user(bytes, ctl->cache, size))
		ret = -EFAULT;

	mutex_unlock(&ctl->dsp->pwr_lock);

	return ret;
}

static int wm_coeff_get_acked(struct snd_kcontrol *kcontrol,
			      struct snd_ctl_elem_value *ucontrol)
{
	/*
	 * Although it's not useful to read an acked control, we must satisfy
	 * user-side assumptions that all controls are readable and that a
	 * write of the same value should be filtered out (it's valid to send
	 * the same event number again to the firmware). We therefore return 0,
	 * meaning "no event" so valid event numbers will always be a change
	 */
	ucontrol->value.integer.value[0] = 0;

	return 0;
}

struct wmfw_ctl_work {
	struct wm_adsp *dsp;
	struct wm_coeff_ctl *ctl;
	struct work_struct work;
};

static unsigned int wmfw_convert_flags(unsigned int in, unsigned int len)
{
	unsigned int out, rd, wr, vol;

	if (len > ADSP_MAX_STD_CTRL_SIZE) {
		rd = SNDRV_CTL_ELEM_ACCESS_TLV_READ;
		wr = SNDRV_CTL_ELEM_ACCESS_TLV_WRITE;
		vol = SNDRV_CTL_ELEM_ACCESS_VOLATILE;

		out = SNDRV_CTL_ELEM_ACCESS_TLV_CALLBACK;
	} else {
		rd = SNDRV_CTL_ELEM_ACCESS_READ;
		wr = SNDRV_CTL_ELEM_ACCESS_WRITE;
		vol = SNDRV_CTL_ELEM_ACCESS_VOLATILE;

		out = 0;
	}

	if (in) {
		if (in & WMFW_CTL_FLAG_READABLE)
			out |= rd;
		if (in & WMFW_CTL_FLAG_WRITEABLE)
			out |= wr;
		if (in & WMFW_CTL_FLAG_VOLATILE)
			out |= vol;
	} else {
		out |= rd | wr | vol;
	}

	return out;
}

static int wmfw_add_ctl(struct wm_adsp *dsp, struct wm_coeff_ctl *ctl)
{
	struct snd_kcontrol_new *kcontrol;
	int ret;

	if (!ctl || !ctl->name)
		return -EINVAL;

	kcontrol = kzalloc(sizeof(*kcontrol), GFP_KERNEL);
	if (!kcontrol)
		return -ENOMEM;

	kcontrol->name = ctl->name;
	kcontrol->info = wm_coeff_info;
	kcontrol->iface = SNDRV_CTL_ELEM_IFACE_MIXER;
	kcontrol->tlv.c = snd_soc_bytes_tlv_callback;
	kcontrol->private_value = (unsigned long)&ctl->bytes_ext;
	kcontrol->access = wmfw_convert_flags(ctl->flags, ctl->len);

	switch (ctl->type) {
	case WMFW_CTL_TYPE_ACKED:
		kcontrol->get = wm_coeff_get_acked;
		kcontrol->put = wm_coeff_put_acked;
		break;
	default:
		if (kcontrol->access & SNDRV_CTL_ELEM_ACCESS_TLV_CALLBACK) {
			ctl->bytes_ext.max = ctl->len;
			ctl->bytes_ext.get = wm_coeff_tlv_get;
			ctl->bytes_ext.put = wm_coeff_tlv_put;
		} else {
			kcontrol->get = wm_coeff_get;
			kcontrol->put = wm_coeff_put;
		}
		break;
	}

	ret = snd_soc_add_component_controls(dsp->component, kcontrol, 1);
	if (ret < 0)
		goto err_kcontrol;

	kfree(kcontrol);

	return 0;

err_kcontrol:
	kfree(kcontrol);
	return ret;
}

static int wm_coeff_init_control_caches(struct wm_adsp *dsp)
{
	struct wm_coeff_ctl *ctl;
	int ret;

	list_for_each_entry(ctl, &dsp->ctl_list, list) {
		if (!ctl->enabled || ctl->set)
			continue;
		if (ctl->flags & WMFW_CTL_FLAG_VOLATILE)
			continue;

		/*
		 * For readable controls populate the cache from the DSP memory.
		 * For non-readable controls the cache was zero-filled when
		 * created so we don't need to do anything.
		 */
		if (!ctl->flags || (ctl->flags & WMFW_CTL_FLAG_READABLE)) {
			ret = wm_coeff_read_control(ctl, ctl->cache, ctl->len);
			if (ret < 0)
				return ret;
		}
	}

	return 0;
}

static int wm_coeff_sync_controls(struct wm_adsp *dsp)
{
	struct wm_coeff_ctl *ctl;
	int ret;

	list_for_each_entry(ctl, &dsp->ctl_list, list) {
		if (!ctl->enabled)
			continue;
		if (ctl->set && !(ctl->flags & WMFW_CTL_FLAG_VOLATILE)) {
			ret = wm_coeff_write_control(ctl, ctl->cache, ctl->len);
			if (ret < 0)
				return ret;
		}
	}

	return 0;
}

static void wm_adsp_signal_event_controls(struct wm_adsp *dsp,
					  unsigned int event)
{
	struct wm_coeff_ctl *ctl;
	int ret;

	list_for_each_entry(ctl, &dsp->ctl_list, list) {
		if (ctl->type != WMFW_CTL_TYPE_HOSTEVENT)
			continue;

		if (!ctl->enabled)
			continue;

		ret = wm_coeff_write_acked_control(ctl, event);
		if (ret)
			adsp_warn(dsp,
				  "Failed to send 0x%x event to alg 0x%x (%d)\n",
				  event, ctl->alg_region.alg, ret);
	}
}

static void wm_adsp_ctl_work(struct work_struct *work)
{
	struct wmfw_ctl_work *ctl_work = container_of(work,
						      struct wmfw_ctl_work,
						      work);

	wmfw_add_ctl(ctl_work->dsp, ctl_work->ctl);
	kfree(ctl_work);
}

static void wm_adsp_free_ctl_blk(struct wm_coeff_ctl *ctl)
{
	kfree(ctl->cache);
	kfree(ctl->name);
	kfree(ctl);
}

static int wm_adsp_create_control(struct wm_adsp *dsp,
				  const struct wm_adsp_alg_region *alg_region,
				  unsigned int offset, unsigned int len,
				  const char *subname, unsigned int subname_len,
				  unsigned int flags, unsigned int type)
{
	struct wm_coeff_ctl *ctl;
	struct wmfw_ctl_work *ctl_work;
	char name[SNDRV_CTL_ELEM_ID_NAME_MAXLEN];
	const char *region_name;
	int ret;

	region_name = wm_adsp_mem_region_name(alg_region->type);
	if (!region_name) {
		adsp_err(dsp, "Unknown region type: %d\n", alg_region->type);
		return -EINVAL;
	}

	switch (dsp->fw_ver) {
	case 0:
	case 1:
		snprintf(name, SNDRV_CTL_ELEM_ID_NAME_MAXLEN, "%s %s %x",
			 dsp->name, region_name, alg_region->alg);
		subname = NULL; /* don't append subname */
		break;
	case 2:
		ret = snprintf(name, SNDRV_CTL_ELEM_ID_NAME_MAXLEN,
				"%s%c %.12s %x", dsp->name, *region_name,
				wm_adsp_fw_text[dsp->fw], alg_region->alg);
		break;
	default:
		ret = snprintf(name, SNDRV_CTL_ELEM_ID_NAME_MAXLEN,
				"%s %.12s %x", dsp->name,
				wm_adsp_fw_text[dsp->fw], alg_region->alg);
		break;
	}

	if (subname) {
		int avail = SNDRV_CTL_ELEM_ID_NAME_MAXLEN - ret - 2;
		int skip = 0;

		if (dsp->component->name_prefix)
			avail -= strlen(dsp->component->name_prefix) + 1;

		/* Truncate the subname from the start if it is too long */
		if (subname_len > avail)
			skip = subname_len - avail;

		snprintf(name + ret, SNDRV_CTL_ELEM_ID_NAME_MAXLEN - ret,
			 " %.*s", subname_len - skip, subname + skip);
	}

	list_for_each_entry(ctl, &dsp->ctl_list, list) {
		if (!strcmp(ctl->name, name)) {
			if (!ctl->enabled)
				ctl->enabled = 1;
			return 0;
		}
	}

	ctl = kzalloc(sizeof(*ctl), GFP_KERNEL);
	if (!ctl)
		return -ENOMEM;
	ctl->fw_name = wm_adsp_fw_text[dsp->fw];
	ctl->alg_region = *alg_region;
	ctl->name = kmemdup(name, strlen(name) + 1, GFP_KERNEL);
	if (!ctl->name) {
		ret = -ENOMEM;
		goto err_ctl;
	}
	ctl->enabled = 1;
	ctl->set = 0;
	ctl->ops.xget = wm_coeff_get;
	ctl->ops.xput = wm_coeff_put;
	ctl->dsp = dsp;

	ctl->flags = flags;
	ctl->type = type;
	ctl->offset = offset;
	ctl->len = len;
	ctl->cache = kzalloc(ctl->len, GFP_KERNEL);
	if (!ctl->cache) {
		ret = -ENOMEM;
		goto err_ctl_name;
	}

	list_add(&ctl->list, &dsp->ctl_list);

	if (flags & WMFW_CTL_FLAG_SYS)
		return 0;

	ctl_work = kzalloc(sizeof(*ctl_work), GFP_KERNEL);
	if (!ctl_work) {
		ret = -ENOMEM;
		goto err_ctl_cache;
	}

	ctl_work->dsp = dsp;
	ctl_work->ctl = ctl;
	INIT_WORK(&ctl_work->work, wm_adsp_ctl_work);
	schedule_work(&ctl_work->work);

	return 0;

err_ctl_cache:
	kfree(ctl->cache);
err_ctl_name:
	kfree(ctl->name);
err_ctl:
	kfree(ctl);

	return ret;
}

struct wm_coeff_parsed_alg {
	int id;
	const u8 *name;
	int name_len;
	int ncoeff;
};

struct wm_coeff_parsed_coeff {
	int offset;
	int mem_type;
	const u8 *name;
	int name_len;
	int ctl_type;
	int flags;
	int len;
};

static int wm_coeff_parse_string(int bytes, const u8 **pos, const u8 **str)
{
	int length;

	switch (bytes) {
	case 1:
		length = **pos;
		break;
	case 2:
		length = le16_to_cpu(*((__le16 *)*pos));
		break;
	default:
		return 0;
	}

	if (str)
		*str = *pos + bytes;

	*pos += ((length + bytes) + 3) & ~0x03;

	return length;
}

static int wm_coeff_parse_int(int bytes, const u8 **pos)
{
	int val = 0;

	switch (bytes) {
	case 2:
		val = le16_to_cpu(*((__le16 *)*pos));
		break;
	case 4:
		val = le32_to_cpu(*((__le32 *)*pos));
		break;
	default:
		break;
	}

	*pos += bytes;

	return val;
}

static inline void wm_coeff_parse_alg(struct wm_adsp *dsp, const u8 **data,
				      struct wm_coeff_parsed_alg *blk)
{
	const struct wmfw_adsp_alg_data *raw;

	switch (dsp->fw_ver) {
	case 0:
	case 1:
		raw = (const struct wmfw_adsp_alg_data *)*data;
		*data = raw->data;

		blk->id = le32_to_cpu(raw->id);
		blk->name = raw->name;
		blk->name_len = strlen(raw->name);
		blk->ncoeff = le32_to_cpu(raw->ncoeff);
		break;
	default:
		blk->id = wm_coeff_parse_int(sizeof(raw->id), data);
		blk->name_len = wm_coeff_parse_string(sizeof(u8), data,
						      &blk->name);
		wm_coeff_parse_string(sizeof(u16), data, NULL);
		blk->ncoeff = wm_coeff_parse_int(sizeof(raw->ncoeff), data);
		break;
	}

	adsp_dbg(dsp, "Algorithm ID: %#x\n", blk->id);
	adsp_dbg(dsp, "Algorithm name: %.*s\n", blk->name_len, blk->name);
	adsp_dbg(dsp, "# of coefficient descriptors: %#x\n", blk->ncoeff);
}

static inline void wm_coeff_parse_coeff(struct wm_adsp *dsp, const u8 **data,
					struct wm_coeff_parsed_coeff *blk)
{
	const struct wmfw_adsp_coeff_data *raw;
	const u8 *tmp;
	int length;

	switch (dsp->fw_ver) {
	case 0:
	case 1:
		raw = (const struct wmfw_adsp_coeff_data *)*data;
		*data = *data + sizeof(raw->hdr) + le32_to_cpu(raw->hdr.size);

		blk->offset = le16_to_cpu(raw->hdr.offset);
		blk->mem_type = le16_to_cpu(raw->hdr.type);
		blk->name = raw->name;
		blk->name_len = strlen(raw->name);
		blk->ctl_type = le16_to_cpu(raw->ctl_type);
		blk->flags = le16_to_cpu(raw->flags);
		blk->len = le32_to_cpu(raw->len);
		break;
	default:
		tmp = *data;
		blk->offset = wm_coeff_parse_int(sizeof(raw->hdr.offset), &tmp);
		blk->mem_type = wm_coeff_parse_int(sizeof(raw->hdr.type), &tmp);
		length = wm_coeff_parse_int(sizeof(raw->hdr.size), &tmp);
		blk->name_len = wm_coeff_parse_string(sizeof(u8), &tmp,
						      &blk->name);
		wm_coeff_parse_string(sizeof(u8), &tmp, NULL);
		wm_coeff_parse_string(sizeof(u16), &tmp, NULL);
		blk->ctl_type = wm_coeff_parse_int(sizeof(raw->ctl_type), &tmp);
		blk->flags = wm_coeff_parse_int(sizeof(raw->flags), &tmp);
		blk->len = wm_coeff_parse_int(sizeof(raw->len), &tmp);

		*data = *data + sizeof(raw->hdr) + length;
		break;
	}

	adsp_dbg(dsp, "\tCoefficient type: %#x\n", blk->mem_type);
	adsp_dbg(dsp, "\tCoefficient offset: %#x\n", blk->offset);
	adsp_dbg(dsp, "\tCoefficient name: %.*s\n", blk->name_len, blk->name);
	adsp_dbg(dsp, "\tCoefficient flags: %#x\n", blk->flags);
	adsp_dbg(dsp, "\tALSA control type: %#x\n", blk->ctl_type);
	adsp_dbg(dsp, "\tALSA control len: %#x\n", blk->len);
}

static int wm_adsp_check_coeff_flags(struct wm_adsp *dsp,
				const struct wm_coeff_parsed_coeff *coeff_blk,
				unsigned int f_required,
				unsigned int f_illegal)
{
	if ((coeff_blk->flags & f_illegal) ||
	    ((coeff_blk->flags & f_required) != f_required)) {
		adsp_err(dsp, "Illegal flags 0x%x for control type 0x%x\n",
			 coeff_blk->flags, coeff_blk->ctl_type);
		return -EINVAL;
	}

	return 0;
}

static int wm_adsp_parse_coeff(struct wm_adsp *dsp,
			       const struct wmfw_region *region)
{
	struct wm_adsp_alg_region alg_region = {};
	struct wm_coeff_parsed_alg alg_blk;
	struct wm_coeff_parsed_coeff coeff_blk;
	const u8 *data = region->data;
	int i, ret;

	wm_coeff_parse_alg(dsp, &data, &alg_blk);
	for (i = 0; i < alg_blk.ncoeff; i++) {
		wm_coeff_parse_coeff(dsp, &data, &coeff_blk);

		switch (coeff_blk.ctl_type) {
		case SNDRV_CTL_ELEM_TYPE_BYTES:
			break;
		case WMFW_CTL_TYPE_ACKED:
			if (coeff_blk.flags & WMFW_CTL_FLAG_SYS)
				continue;	/* ignore */

			ret = wm_adsp_check_coeff_flags(dsp, &coeff_blk,
						WMFW_CTL_FLAG_VOLATILE |
						WMFW_CTL_FLAG_WRITEABLE |
						WMFW_CTL_FLAG_READABLE,
						0);
			if (ret)
				return -EINVAL;
			break;
		case WMFW_CTL_TYPE_HOSTEVENT:
			ret = wm_adsp_check_coeff_flags(dsp, &coeff_blk,
						WMFW_CTL_FLAG_SYS |
						WMFW_CTL_FLAG_VOLATILE |
						WMFW_CTL_FLAG_WRITEABLE |
						WMFW_CTL_FLAG_READABLE,
						0);
			if (ret)
				return -EINVAL;
			break;
		case WMFW_CTL_TYPE_HOST_BUFFER:
			ret = wm_adsp_check_coeff_flags(dsp, &coeff_blk,
						WMFW_CTL_FLAG_SYS |
						WMFW_CTL_FLAG_VOLATILE |
						WMFW_CTL_FLAG_READABLE,
						0);
			if (ret)
				return -EINVAL;
			break;
		default:
			adsp_err(dsp, "Unknown control type: %d\n",
				 coeff_blk.ctl_type);
			return -EINVAL;
		}

		alg_region.type = coeff_blk.mem_type;
		alg_region.alg = alg_blk.id;

		ret = wm_adsp_create_control(dsp, &alg_region,
					     coeff_blk.offset,
					     coeff_blk.len,
					     coeff_blk.name,
					     coeff_blk.name_len,
					     coeff_blk.flags,
					     coeff_blk.ctl_type);
		if (ret < 0)
			adsp_err(dsp, "Failed to create control: %.*s, %d\n",
				 coeff_blk.name_len, coeff_blk.name, ret);
	}

	return 0;
}

static unsigned int wm_adsp1_parse_sizes(struct wm_adsp *dsp,
					 const char * const file,
					 unsigned int pos,
					 const struct firmware *firmware)
{
	const struct wmfw_adsp1_sizes *adsp1_sizes;

	adsp1_sizes = (void *)&firmware->data[pos];

	adsp_dbg(dsp, "%s: %d DM, %d PM, %d ZM\n", file,
		 le32_to_cpu(adsp1_sizes->dm), le32_to_cpu(adsp1_sizes->pm),
		 le32_to_cpu(adsp1_sizes->zm));

	return pos + sizeof(*adsp1_sizes);
}

static unsigned int wm_adsp2_parse_sizes(struct wm_adsp *dsp,
					 const char * const file,
					 unsigned int pos,
					 const struct firmware *firmware)
{
	const struct wmfw_adsp2_sizes *adsp2_sizes;

	adsp2_sizes = (void *)&firmware->data[pos];

	adsp_dbg(dsp, "%s: %d XM, %d YM %d PM, %d ZM\n", file,
		 le32_to_cpu(adsp2_sizes->xm), le32_to_cpu(adsp2_sizes->ym),
		 le32_to_cpu(adsp2_sizes->pm), le32_to_cpu(adsp2_sizes->zm));

	return pos + sizeof(*adsp2_sizes);
}

static bool wm_adsp_validate_version(struct wm_adsp *dsp, unsigned int version)
{
	switch (version) {
	case 0:
		adsp_warn(dsp, "Deprecated file format %d\n", version);
		return true;
	case 1:
	case 2:
		return true;
	default:
		return false;
	}
}

static bool wm_halo_validate_version(struct wm_adsp *dsp, unsigned int version)
{
	switch (version) {
	case 3:
		return true;
	default:
		return false;
	}
}

static int wm_adsp_load(struct wm_adsp *dsp)
{
	LIST_HEAD(buf_list);
	const struct firmware *firmware;
	struct regmap *regmap = dsp->regmap;
	unsigned int pos = 0;
	const struct wmfw_header *header;
	const struct wmfw_adsp1_sizes *adsp1_sizes;
	const struct wmfw_footer *footer;
	const struct wmfw_region *region;
	const struct wm_adsp_region *mem;
	const char *region_name;
	char *file, *text = NULL;
	struct wm_adsp_buf *buf;
	unsigned int reg;
	int regions = 0;
	int ret, offset, type;

	file = kzalloc(PAGE_SIZE, GFP_KERNEL);
	if (file == NULL)
		return -ENOMEM;

	snprintf(file, PAGE_SIZE, "%s-%s-%s.wmfw", dsp->part, dsp->fwf_name,
		 wm_adsp_fw[dsp->fw].file);
	file[PAGE_SIZE - 1] = '\0';

	ret = request_firmware(&firmware, file, dsp->dev);
	if (ret != 0) {
		adsp_err(dsp, "Failed to request '%s'\n", file);
		goto out;
	}
	ret = -EINVAL;

	pos = sizeof(*header) + sizeof(*adsp1_sizes) + sizeof(*footer);
	if (pos >= firmware->size) {
		adsp_err(dsp, "%s: file too short, %zu bytes\n",
			 file, firmware->size);
		goto out_fw;
	}

	header = (void *)&firmware->data[0];

	if (memcmp(&header->magic[0], "WMFW", 4) != 0) {
		adsp_err(dsp, "%s: invalid magic\n", file);
		goto out_fw;
	}

	if (!dsp->ops->validate_version(dsp, header->ver)) {
		adsp_err(dsp, "%s: unknown file format %d\n",
			 file, header->ver);
		goto out_fw;
	}

	adsp_info(dsp, "Firmware version: %d\n", header->ver);
	dsp->fw_ver = header->ver;

	if (header->core != dsp->type) {
		adsp_err(dsp, "%s: invalid core %d != %d\n",
			 file, header->core, dsp->type);
		goto out_fw;
	}

	pos = sizeof(*header);
	pos = dsp->ops->parse_sizes(dsp, file, pos, firmware);

	footer = (void *)&firmware->data[pos];
	pos += sizeof(*footer);

	if (le32_to_cpu(header->len) != pos) {
		adsp_err(dsp, "%s: unexpected header length %d\n",
			 file, le32_to_cpu(header->len));
		goto out_fw;
	}

	adsp_dbg(dsp, "%s: timestamp %llu\n", file,
		 le64_to_cpu(footer->timestamp));

	while (pos < firmware->size &&
	       sizeof(*region) < firmware->size - pos) {
		region = (void *)&(firmware->data[pos]);
		region_name = "Unknown";
		reg = 0;
		text = NULL;
		offset = le32_to_cpu(region->offset) & 0xffffff;
		type = be32_to_cpu(region->type) & 0xff;

		switch (type) {
		case WMFW_NAME_TEXT:
			region_name = "Firmware name";
			text = kzalloc(le32_to_cpu(region->len) + 1,
				       GFP_KERNEL);
			break;
		case WMFW_ALGORITHM_DATA:
			region_name = "Algorithm";
			ret = wm_adsp_parse_coeff(dsp, region);
			if (ret != 0)
				goto out_fw;
			break;
		case WMFW_INFO_TEXT:
			region_name = "Information";
			text = kzalloc(le32_to_cpu(region->len) + 1,
				       GFP_KERNEL);
			break;
		case WMFW_ABSOLUTE:
			region_name = "Absolute";
			reg = offset;
			break;
		case WMFW_ADSP1_PM:
		case WMFW_ADSP1_DM:
		case WMFW_ADSP2_XM:
		case WMFW_ADSP2_YM:
		case WMFW_ADSP1_ZM:
		case WMFW_HALO_PM_PACKED:
		case WMFW_HALO_XM_PACKED:
		case WMFW_HALO_YM_PACKED:
			mem = wm_adsp_find_region(dsp, type);
			if (!mem) {
				adsp_err(dsp, "No region of type: %x\n", type);
				goto out_fw;
			}

			region_name = wm_adsp_mem_region_name(type);
			reg = dsp->ops->region_to_reg(mem, offset);
			break;
		default:
			adsp_warn(dsp,
				  "%s.%d: Unknown region type %x at %d(%x)\n",
				  file, regions, type, pos, pos);
			break;
		}

		adsp_dbg(dsp, "%s.%d: %d bytes at %d in %s\n", file,
			 regions, le32_to_cpu(region->len), offset,
			 region_name);

		if (le32_to_cpu(region->len) >
		    firmware->size - pos - sizeof(*region)) {
			adsp_err(dsp,
				 "%s.%d: %s region len %d bytes exceeds file length %zu\n",
				 file, regions, region_name,
				 le32_to_cpu(region->len), firmware->size);
			ret = -EINVAL;
			goto out_fw;
		}

		if (text) {
			memcpy(text, region->data, le32_to_cpu(region->len));
			adsp_info(dsp, "%s: %s\n", file, text);
			kfree(text);
			text = NULL;
		}

		if (reg) {
			buf = wm_adsp_buf_alloc(region->data,
						le32_to_cpu(region->len),
						&buf_list);
			if (!buf) {
				adsp_err(dsp, "Out of memory\n");
				ret = -ENOMEM;
				goto out_fw;
			}

			ret = regmap_raw_write_async(regmap, reg, buf->buf,
						     le32_to_cpu(region->len));
			if (ret != 0) {
				adsp_err(dsp,
					"%s.%d: Failed to write %d bytes at %d in %s: %d\n",
					file, regions,
					le32_to_cpu(region->len), offset,
					region_name, ret);
				goto out_fw;
			}
		}

		pos += le32_to_cpu(region->len) + sizeof(*region);
		regions++;
	}

	ret = regmap_async_complete(regmap);
	if (ret != 0) {
		adsp_err(dsp, "Failed to complete async write: %d\n", ret);
		goto out_fw;
	}

	if (pos > firmware->size)
		adsp_warn(dsp, "%s.%d: %zu bytes at end of file\n",
			  file, regions, pos - firmware->size);

	wm_adsp_debugfs_save_wmfwname(dsp, file);

out_fw:
	regmap_async_complete(regmap);
	wm_adsp_buf_free(&buf_list);
	release_firmware(firmware);
	kfree(text);
out:
	kfree(file);

	return ret;
}

static void wm_adsp_ctl_fixup_base(struct wm_adsp *dsp,
				  const struct wm_adsp_alg_region *alg_region)
{
	struct wm_coeff_ctl *ctl;

	list_for_each_entry(ctl, &dsp->ctl_list, list) {
		if (ctl->fw_name == wm_adsp_fw_text[dsp->fw] &&
		    alg_region->alg == ctl->alg_region.alg &&
		    alg_region->type == ctl->alg_region.type) {
			ctl->alg_region.base = alg_region->base;
		}
	}
}

static void *wm_adsp_read_algs(struct wm_adsp *dsp, size_t n_algs,
			       const struct wm_adsp_region *mem,
			       unsigned int pos, unsigned int len)
{
	void *alg;
	unsigned int reg;
	int ret;
	__be32 val;

	if (n_algs == 0) {
		adsp_err(dsp, "No algorithms\n");
		return ERR_PTR(-EINVAL);
	}

	if (n_algs > 1024) {
		adsp_err(dsp, "Algorithm count %zx excessive\n", n_algs);
		return ERR_PTR(-EINVAL);
	}

	/* Read the terminator first to validate the length */
	reg = dsp->ops->region_to_reg(mem, pos + len);

	ret = regmap_raw_read(dsp->regmap, reg, &val, sizeof(val));
	if (ret != 0) {
		adsp_err(dsp, "Failed to read algorithm list end: %d\n",
			ret);
		return ERR_PTR(ret);
	}

	if (be32_to_cpu(val) != 0xbedead)
		adsp_warn(dsp, "Algorithm list end %x 0x%x != 0xbedead\n",
			  reg, be32_to_cpu(val));

	/* Convert length from DSP words to bytes */
	len *= sizeof(u32);

	alg = kzalloc(len, GFP_KERNEL | GFP_DMA);
	if (!alg)
		return ERR_PTR(-ENOMEM);

	reg = dsp->ops->region_to_reg(mem, pos);

	ret = regmap_raw_read(dsp->regmap, reg, alg, len);
	if (ret != 0) {
		adsp_err(dsp, "Failed to read algorithm list: %d\n", ret);
		kfree(alg);
		return ERR_PTR(ret);
	}

	return alg;
}

static struct wm_adsp_alg_region *
	wm_adsp_find_alg_region(struct wm_adsp *dsp, int type, unsigned int id)
{
	struct wm_adsp_alg_region *alg_region;

	list_for_each_entry(alg_region, &dsp->alg_regions, list) {
		if (id == alg_region->alg && type == alg_region->type)
			return alg_region;
	}

	return NULL;
}

static struct wm_adsp_alg_region *wm_adsp_create_region(struct wm_adsp *dsp,
							int type, __be32 id,
							__be32 base)
{
	struct wm_adsp_alg_region *alg_region;

	alg_region = kzalloc(sizeof(*alg_region), GFP_KERNEL);
	if (!alg_region)
		return ERR_PTR(-ENOMEM);

	alg_region->type = type;
	alg_region->alg = be32_to_cpu(id);
	alg_region->base = be32_to_cpu(base);

	list_add_tail(&alg_region->list, &dsp->alg_regions);

	if (dsp->fw_ver > 0)
		wm_adsp_ctl_fixup_base(dsp, alg_region);

	return alg_region;
}

static void wm_adsp_free_alg_regions(struct wm_adsp *dsp)
{
	struct wm_adsp_alg_region *alg_region;

	while (!list_empty(&dsp->alg_regions)) {
		alg_region = list_first_entry(&dsp->alg_regions,
					      struct wm_adsp_alg_region,
					      list);
		list_del(&alg_region->list);
		kfree(alg_region);
	}
}

static void wmfw_parse_id_header(struct wm_adsp *dsp,
				 struct wmfw_id_hdr *fw, int nalgs)
{
	dsp->fw_id = be32_to_cpu(fw->id);
	dsp->fw_id_version = be32_to_cpu(fw->ver);

	adsp_info(dsp, "Firmware: %x v%d.%d.%d, %d algorithms\n",
		  dsp->fw_id, (dsp->fw_id_version & 0xff0000) >> 16,
		  (dsp->fw_id_version & 0xff00) >> 8, dsp->fw_id_version & 0xff,
		  nalgs);
}

static void wmfw_v3_parse_id_header(struct wm_adsp *dsp,
				    struct wmfw_v3_id_hdr *fw, int nalgs)
{
	dsp->fw_id = be32_to_cpu(fw->id);
	dsp->fw_id_version = be32_to_cpu(fw->ver);
	dsp->fw_vendor_id = be32_to_cpu(fw->vendor_id);

	adsp_info(dsp, "Firmware: %x vendor: 0x%x v%d.%d.%d, %d algorithms\n",
		  dsp->fw_id, dsp->fw_vendor_id,
		  (dsp->fw_id_version & 0xff0000) >> 16,
		  (dsp->fw_id_version & 0xff00) >> 8, dsp->fw_id_version & 0xff,
		  nalgs);
}

static int wm_adsp_create_regions(struct wm_adsp *dsp, __be32 id, int nregions,
				int *type, __be32 *base)
{
	struct wm_adsp_alg_region *alg_region;
	int i;

	for (i = 0; i < nregions; i++) {
		alg_region = wm_adsp_create_region(dsp, type[i], id, base[i]);
		if (IS_ERR(alg_region))
			return PTR_ERR(alg_region);
	}

	return 0;
}

static int wm_adsp1_setup_algs(struct wm_adsp *dsp)
{
	struct wmfw_adsp1_id_hdr adsp1_id;
	struct wmfw_adsp1_alg_hdr *adsp1_alg;
	struct wm_adsp_alg_region *alg_region;
	const struct wm_adsp_region *mem;
	unsigned int pos, len;
	size_t n_algs;
	int i, ret;

	mem = wm_adsp_find_region(dsp, WMFW_ADSP1_DM);
	if (WARN_ON(!mem))
		return -EINVAL;

	ret = regmap_raw_read(dsp->regmap, mem->base, &adsp1_id,
			      sizeof(adsp1_id));
	if (ret != 0) {
		adsp_err(dsp, "Failed to read algorithm info: %d\n",
			 ret);
		return ret;
	}

	n_algs = be32_to_cpu(adsp1_id.n_algs);

	wmfw_parse_id_header(dsp, &adsp1_id.fw, n_algs);

	alg_region = wm_adsp_create_region(dsp, WMFW_ADSP1_ZM,
					   adsp1_id.fw.id, adsp1_id.zm);
	if (IS_ERR(alg_region))
		return PTR_ERR(alg_region);

	alg_region = wm_adsp_create_region(dsp, WMFW_ADSP1_DM,
					   adsp1_id.fw.id, adsp1_id.dm);
	if (IS_ERR(alg_region))
		return PTR_ERR(alg_region);

	/* Calculate offset and length in DSP words */
	pos = sizeof(adsp1_id) / sizeof(u32);
	len = (sizeof(*adsp1_alg) * n_algs) / sizeof(u32);

	adsp1_alg = wm_adsp_read_algs(dsp, n_algs, mem, pos, len);
	if (IS_ERR(adsp1_alg))
		return PTR_ERR(adsp1_alg);

	for (i = 0; i < n_algs; i++) {
		adsp_info(dsp, "%d: ID %x v%d.%d.%d DM@%x ZM@%x\n",
			  i, be32_to_cpu(adsp1_alg[i].alg.id),
			  (be32_to_cpu(adsp1_alg[i].alg.ver) & 0xff0000) >> 16,
			  (be32_to_cpu(adsp1_alg[i].alg.ver) & 0xff00) >> 8,
			  be32_to_cpu(adsp1_alg[i].alg.ver) & 0xff,
			  be32_to_cpu(adsp1_alg[i].dm),
			  be32_to_cpu(adsp1_alg[i].zm));

		alg_region = wm_adsp_create_region(dsp, WMFW_ADSP1_DM,
						   adsp1_alg[i].alg.id,
						   adsp1_alg[i].dm);
		if (IS_ERR(alg_region)) {
			ret = PTR_ERR(alg_region);
			goto out;
		}
		if (dsp->fw_ver == 0) {
			if (i + 1 < n_algs) {
				len = be32_to_cpu(adsp1_alg[i + 1].dm);
				len -= be32_to_cpu(adsp1_alg[i].dm);
				len *= 4;
				wm_adsp_create_control(dsp, alg_region, 0,
						     len, NULL, 0, 0,
						     SNDRV_CTL_ELEM_TYPE_BYTES);
			} else {
				adsp_warn(dsp, "Missing length info for region DM with ID %x\n",
					  be32_to_cpu(adsp1_alg[i].alg.id));
			}
		}

		alg_region = wm_adsp_create_region(dsp, WMFW_ADSP1_ZM,
						   adsp1_alg[i].alg.id,
						   adsp1_alg[i].zm);
		if (IS_ERR(alg_region)) {
			ret = PTR_ERR(alg_region);
			goto out;
		}
		if (dsp->fw_ver == 0) {
			if (i + 1 < n_algs) {
				len = be32_to_cpu(adsp1_alg[i + 1].zm);
				len -= be32_to_cpu(adsp1_alg[i].zm);
				len *= 4;
				wm_adsp_create_control(dsp, alg_region, 0,
						     len, NULL, 0, 0,
						     SNDRV_CTL_ELEM_TYPE_BYTES);
			} else {
				adsp_warn(dsp, "Missing length info for region ZM with ID %x\n",
					  be32_to_cpu(adsp1_alg[i].alg.id));
			}
		}
	}

out:
	kfree(adsp1_alg);
	return ret;
}

static int wm_adsp2_setup_algs(struct wm_adsp *dsp)
{
	struct wmfw_adsp2_id_hdr adsp2_id;
	struct wmfw_adsp2_alg_hdr *adsp2_alg;
	struct wm_adsp_alg_region *alg_region;
	const struct wm_adsp_region *mem;
	unsigned int pos, len;
	size_t n_algs;
	int i, ret;

	mem = wm_adsp_find_region(dsp, WMFW_ADSP2_XM);
	if (WARN_ON(!mem))
		return -EINVAL;

	ret = regmap_raw_read(dsp->regmap, mem->base, &adsp2_id,
			      sizeof(adsp2_id));
	if (ret != 0) {
		adsp_err(dsp, "Failed to read algorithm info: %d\n",
			 ret);
		return ret;
	}

	n_algs = be32_to_cpu(adsp2_id.n_algs);

	wmfw_parse_id_header(dsp, &adsp2_id.fw, n_algs);

	alg_region = wm_adsp_create_region(dsp, WMFW_ADSP2_XM,
					   adsp2_id.fw.id, adsp2_id.xm);
	if (IS_ERR(alg_region))
		return PTR_ERR(alg_region);

	alg_region = wm_adsp_create_region(dsp, WMFW_ADSP2_YM,
					   adsp2_id.fw.id, adsp2_id.ym);
	if (IS_ERR(alg_region))
		return PTR_ERR(alg_region);

	alg_region = wm_adsp_create_region(dsp, WMFW_ADSP2_ZM,
					   adsp2_id.fw.id, adsp2_id.zm);
	if (IS_ERR(alg_region))
		return PTR_ERR(alg_region);

	/* Calculate offset and length in DSP words */
	pos = sizeof(adsp2_id) / sizeof(u32);
	len = (sizeof(*adsp2_alg) * n_algs) / sizeof(u32);

	adsp2_alg = wm_adsp_read_algs(dsp, n_algs, mem, pos, len);
	if (IS_ERR(adsp2_alg))
		return PTR_ERR(adsp2_alg);

	for (i = 0; i < n_algs; i++) {
		adsp_info(dsp,
			  "%d: ID %x v%d.%d.%d XM@%x YM@%x ZM@%x\n",
			  i, be32_to_cpu(adsp2_alg[i].alg.id),
			  (be32_to_cpu(adsp2_alg[i].alg.ver) & 0xff0000) >> 16,
			  (be32_to_cpu(adsp2_alg[i].alg.ver) & 0xff00) >> 8,
			  be32_to_cpu(adsp2_alg[i].alg.ver) & 0xff,
			  be32_to_cpu(adsp2_alg[i].xm),
			  be32_to_cpu(adsp2_alg[i].ym),
			  be32_to_cpu(adsp2_alg[i].zm));

		alg_region = wm_adsp_create_region(dsp, WMFW_ADSP2_XM,
						   adsp2_alg[i].alg.id,
						   adsp2_alg[i].xm);
		if (IS_ERR(alg_region)) {
			ret = PTR_ERR(alg_region);
			goto out;
		}
		if (dsp->fw_ver == 0) {
			if (i + 1 < n_algs) {
				len = be32_to_cpu(adsp2_alg[i + 1].xm);
				len -= be32_to_cpu(adsp2_alg[i].xm);
				len *= 4;
				wm_adsp_create_control(dsp, alg_region, 0,
						     len, NULL, 0, 0,
						     SNDRV_CTL_ELEM_TYPE_BYTES);
			} else {
				adsp_warn(dsp, "Missing length info for region XM with ID %x\n",
					  be32_to_cpu(adsp2_alg[i].alg.id));
			}
		}

		alg_region = wm_adsp_create_region(dsp, WMFW_ADSP2_YM,
						   adsp2_alg[i].alg.id,
						   adsp2_alg[i].ym);
		if (IS_ERR(alg_region)) {
			ret = PTR_ERR(alg_region);
			goto out;
		}
		if (dsp->fw_ver == 0) {
			if (i + 1 < n_algs) {
				len = be32_to_cpu(adsp2_alg[i + 1].ym);
				len -= be32_to_cpu(adsp2_alg[i].ym);
				len *= 4;
				wm_adsp_create_control(dsp, alg_region, 0,
						     len, NULL, 0, 0,
						     SNDRV_CTL_ELEM_TYPE_BYTES);
			} else {
				adsp_warn(dsp, "Missing length info for region YM with ID %x\n",
					  be32_to_cpu(adsp2_alg[i].alg.id));
			}
		}

		alg_region = wm_adsp_create_region(dsp, WMFW_ADSP2_ZM,
						   adsp2_alg[i].alg.id,
						   adsp2_alg[i].zm);
		if (IS_ERR(alg_region)) {
			ret = PTR_ERR(alg_region);
			goto out;
		}
		if (dsp->fw_ver == 0) {
			if (i + 1 < n_algs) {
				len = be32_to_cpu(adsp2_alg[i + 1].zm);
				len -= be32_to_cpu(adsp2_alg[i].zm);
				len *= 4;
				wm_adsp_create_control(dsp, alg_region, 0,
						     len, NULL, 0, 0,
						     SNDRV_CTL_ELEM_TYPE_BYTES);
			} else {
				adsp_warn(dsp, "Missing length info for region ZM with ID %x\n",
					  be32_to_cpu(adsp2_alg[i].alg.id));
			}
		}
	}

out:
	kfree(adsp2_alg);
	return ret;
}

static int wm_halo_create_regions(struct wm_adsp *dsp, __be32 id,
				  __be32 xm_base, __be32 ym_base)
{
	int types[] = {
		WMFW_ADSP2_XM, WMFW_HALO_XM_PACKED,
		WMFW_ADSP2_YM, WMFW_HALO_YM_PACKED
	};
	__be32 bases[] = { xm_base, xm_base, ym_base, ym_base };

	return wm_adsp_create_regions(dsp, id, ARRAY_SIZE(types), types, bases);
}

static int wm_halo_setup_algs(struct wm_adsp *dsp)
{
	struct wmfw_halo_id_hdr halo_id;
	struct wmfw_halo_alg_hdr *halo_alg;
	const struct wm_adsp_region *mem;
	unsigned int pos, len;
	size_t n_algs;
	int i, ret;

	mem = wm_adsp_find_region(dsp, WMFW_ADSP2_XM);
	if (WARN_ON(!mem))
		return -EINVAL;

	ret = regmap_raw_read(dsp->regmap, mem->base, &halo_id,
			      sizeof(halo_id));
	if (ret != 0) {
		adsp_err(dsp, "Failed to read algorithm info: %d\n",
			 ret);
		return ret;
	}

	n_algs = be32_to_cpu(halo_id.n_algs);

	wmfw_v3_parse_id_header(dsp, &halo_id.fw, n_algs);

	ret = wm_halo_create_regions(dsp, halo_id.fw.id,
				     halo_id.xm_base, halo_id.ym_base);
	if (ret)
		return ret;

	/* Calculate offset and length in DSP words */
	pos = sizeof(halo_id) / sizeof(u32);
	len = (sizeof(*halo_alg) * n_algs) / sizeof(u32);

	halo_alg = wm_adsp_read_algs(dsp, n_algs, mem, pos, len);
	if (IS_ERR(halo_alg))
		return PTR_ERR(halo_alg);

	for (i = 0; i < n_algs; i++) {
		adsp_info(dsp,
			  "%d: ID %x v%d.%d.%d XM@%x YM@%x\n",
			  i, be32_to_cpu(halo_alg[i].alg.id),
			  (be32_to_cpu(halo_alg[i].alg.ver) & 0xff0000) >> 16,
			  (be32_to_cpu(halo_alg[i].alg.ver) & 0xff00) >> 8,
			  be32_to_cpu(halo_alg[i].alg.ver) & 0xff,
			  be32_to_cpu(halo_alg[i].xm_base),
			  be32_to_cpu(halo_alg[i].ym_base));

		ret = wm_halo_create_regions(dsp, halo_alg[i].alg.id,
					     halo_alg[i].xm_base,
					     halo_alg[i].ym_base);
		if (ret)
			goto out;
	}

out:
	kfree(halo_alg);
	return ret;
}

static int wm_adsp_load_coeff(struct wm_adsp *dsp)
{
	LIST_HEAD(buf_list);
	struct regmap *regmap = dsp->regmap;
	struct wmfw_coeff_hdr *hdr;
	struct wmfw_coeff_item *blk;
	const struct firmware *firmware;
	const struct wm_adsp_region *mem;
	struct wm_adsp_alg_region *alg_region;
	const char *region_name;
	int ret, pos, blocks, type, offset, reg;
	char *file;
	struct wm_adsp_buf *buf;

	file = kzalloc(PAGE_SIZE, GFP_KERNEL);
	if (file == NULL)
		return -ENOMEM;

	snprintf(file, PAGE_SIZE, "%s-%s-%s.bin", dsp->part, dsp->fwf_name,
		 wm_adsp_fw[dsp->fw].file);
	file[PAGE_SIZE - 1] = '\0';

	ret = request_firmware(&firmware, file, dsp->dev);
	if (ret != 0) {
		adsp_warn(dsp, "Failed to request '%s'\n", file);
		ret = 0;
		goto out;
	}
	ret = -EINVAL;

	if (sizeof(*hdr) >= firmware->size) {
		adsp_err(dsp, "%s: file too short, %zu bytes\n",
			file, firmware->size);
		goto out_fw;
	}

	hdr = (void *)&firmware->data[0];
	if (memcmp(hdr->magic, "WMDR", 4) != 0) {
		adsp_err(dsp, "%s: invalid magic\n", file);
		goto out_fw;
	}

	switch (be32_to_cpu(hdr->rev) & 0xff) {
	case 1:
		break;
	default:
		adsp_err(dsp, "%s: Unsupported coefficient file format %d\n",
			 file, be32_to_cpu(hdr->rev) & 0xff);
		ret = -EINVAL;
		goto out_fw;
	}

	adsp_dbg(dsp, "%s: v%d.%d.%d\n", file,
		(le32_to_cpu(hdr->ver) >> 16) & 0xff,
		(le32_to_cpu(hdr->ver) >>  8) & 0xff,
		le32_to_cpu(hdr->ver) & 0xff);

	pos = le32_to_cpu(hdr->len);

	blocks = 0;
	while (pos < firmware->size &&
	       sizeof(*blk) < firmware->size - pos) {
		blk = (void *)(&firmware->data[pos]);

		type = le16_to_cpu(blk->type);
		offset = le16_to_cpu(blk->offset);

		adsp_dbg(dsp, "%s.%d: %x v%d.%d.%d\n",
			 file, blocks, le32_to_cpu(blk->id),
			 (le32_to_cpu(blk->ver) >> 16) & 0xff,
			 (le32_to_cpu(blk->ver) >>  8) & 0xff,
			 le32_to_cpu(blk->ver) & 0xff);
		adsp_dbg(dsp, "%s.%d: %d bytes at 0x%x in %x\n",
			 file, blocks, le32_to_cpu(blk->len), offset, type);

		reg = 0;
		region_name = "Unknown";
		switch (type) {
		case (WMFW_NAME_TEXT << 8):
		case (WMFW_INFO_TEXT << 8):
			break;
		case (WMFW_ABSOLUTE << 8):
			/*
			 * Old files may use this for global
			 * coefficients.
			 */
			if (le32_to_cpu(blk->id) == dsp->fw_id &&
			    offset == 0) {
				region_name = "global coefficients";
				mem = wm_adsp_find_region(dsp, type);
				if (!mem) {
					adsp_err(dsp, "No ZM\n");
					break;
				}
				reg = dsp->ops->region_to_reg(mem, 0);

			} else {
				region_name = "register";
				reg = offset;
			}
			break;

		case WMFW_ADSP1_DM:
		case WMFW_ADSP1_ZM:
		case WMFW_ADSP2_XM:
		case WMFW_ADSP2_YM:
		case WMFW_HALO_XM_PACKED:
		case WMFW_HALO_YM_PACKED:
		case WMFW_HALO_PM_PACKED:
			adsp_dbg(dsp, "%s.%d: %d bytes in %x for %x\n",
				 file, blocks, le32_to_cpu(blk->len),
				 type, le32_to_cpu(blk->id));

			mem = wm_adsp_find_region(dsp, type);
			if (!mem) {
				adsp_err(dsp, "No base for region %x\n", type);
				break;
			}

			alg_region = wm_adsp_find_alg_region(dsp, type,
						le32_to_cpu(blk->id));
			if (alg_region) {
				reg = alg_region->base;
				reg = dsp->ops->region_to_reg(mem, reg);
				reg += offset;
			} else {
				adsp_err(dsp, "No %x for algorithm %x\n",
					 type, le32_to_cpu(blk->id));
			}
			break;

		default:
			adsp_err(dsp, "%s.%d: Unknown region type %x at %d\n",
				 file, blocks, type, pos);
			break;
		}

		if (reg) {
			if (le32_to_cpu(blk->len) >
			    firmware->size - pos - sizeof(*blk)) {
				adsp_err(dsp,
					 "%s.%d: %s region len %d bytes exceeds file length %zu\n",
					 file, blocks, region_name,
					 le32_to_cpu(blk->len),
					 firmware->size);
				ret = -EINVAL;
				goto out_fw;
			}

			buf = wm_adsp_buf_alloc(blk->data,
						le32_to_cpu(blk->len),
						&buf_list);
			if (!buf) {
				adsp_err(dsp, "Out of memory\n");
				ret = -ENOMEM;
				goto out_fw;
			}

			adsp_dbg(dsp, "%s.%d: Writing %d bytes at %x\n",
				 file, blocks, le32_to_cpu(blk->len),
				 reg);
			ret = regmap_raw_write_async(regmap, reg, buf->buf,
						     le32_to_cpu(blk->len));
			if (ret != 0) {
				adsp_err(dsp,
					"%s.%d: Failed to write to %x in %s: %d\n",
					file, blocks, reg, region_name, ret);
			}
		}

		pos += (le32_to_cpu(blk->len) + sizeof(*blk) + 3) & ~0x03;
		blocks++;
	}

	ret = regmap_async_complete(regmap);
	if (ret != 0)
		adsp_err(dsp, "Failed to complete async write: %d\n", ret);

	if (pos > firmware->size)
		adsp_warn(dsp, "%s.%d: %zu bytes at end of file\n",
			  file, blocks, pos - firmware->size);

	wm_adsp_debugfs_save_binname(dsp, file);

out_fw:
	regmap_async_complete(regmap);
	release_firmware(firmware);
	wm_adsp_buf_free(&buf_list);
out:
	kfree(file);
	return ret;
}

static int wm_adsp_create_name(struct wm_adsp *dsp)
{
	char *p;

	if (!dsp->name) {
		dsp->name = devm_kasprintf(dsp->dev, GFP_KERNEL, "DSP%d",
					   dsp->num);
		if (!dsp->name)
			return -ENOMEM;
	}

	if (!dsp->fwf_name) {
		p = devm_kstrdup(dsp->dev, dsp->name, GFP_KERNEL);
		if (!p)
			return -ENOMEM;

		dsp->fwf_name = p;
		for (; *p != 0; ++p)
			*p = tolower(*p);
	}

	return 0;
}

static int wm_adsp_common_init(struct wm_adsp *dsp)
{
	int ret;

	ret = wm_adsp_create_name(dsp);
	if (ret)
		return ret;

	INIT_LIST_HEAD(&dsp->alg_regions);
	INIT_LIST_HEAD(&dsp->ctl_list);
	INIT_LIST_HEAD(&dsp->compr_list);
	INIT_LIST_HEAD(&dsp->buffer_list);

	mutex_init(&dsp->pwr_lock);

	return 0;
}

int wm_adsp1_init(struct wm_adsp *dsp)
{
<<<<<<< HEAD
=======
	dsp->ops = &wm_adsp1_ops;

>>>>>>> 0ecfebd2
	return wm_adsp_common_init(dsp);
}
EXPORT_SYMBOL_GPL(wm_adsp1_init);

int wm_adsp1_event(struct snd_soc_dapm_widget *w,
		   struct snd_kcontrol *kcontrol,
		   int event)
{
	struct snd_soc_component *component = snd_soc_dapm_to_component(w->dapm);
	struct wm_adsp *dsps = snd_soc_component_get_drvdata(component);
	struct wm_adsp *dsp = &dsps[w->shift];
	struct wm_coeff_ctl *ctl;
	int ret;
	unsigned int val;

	dsp->component = component;

	mutex_lock(&dsp->pwr_lock);

	switch (event) {
	case SND_SOC_DAPM_POST_PMU:
		regmap_update_bits(dsp->regmap, dsp->base + ADSP1_CONTROL_30,
				   ADSP1_SYS_ENA, ADSP1_SYS_ENA);

		/*
		 * For simplicity set the DSP clock rate to be the
		 * SYSCLK rate rather than making it configurable.
		 */
		if (dsp->sysclk_reg) {
			ret = regmap_read(dsp->regmap, dsp->sysclk_reg, &val);
			if (ret != 0) {
				adsp_err(dsp, "Failed to read SYSCLK state: %d\n",
				ret);
				goto err_mutex;
			}

			val = (val & dsp->sysclk_mask) >> dsp->sysclk_shift;

			ret = regmap_update_bits(dsp->regmap,
						 dsp->base + ADSP1_CONTROL_31,
						 ADSP1_CLK_SEL_MASK, val);
			if (ret != 0) {
				adsp_err(dsp, "Failed to set clock rate: %d\n",
					 ret);
				goto err_mutex;
			}
		}

		ret = wm_adsp_load(dsp);
		if (ret != 0)
			goto err_ena;

		ret = wm_adsp1_setup_algs(dsp);
		if (ret != 0)
			goto err_ena;

		ret = wm_adsp_load_coeff(dsp);
		if (ret != 0)
			goto err_ena;

		/* Initialize caches for enabled and unset controls */
		ret = wm_coeff_init_control_caches(dsp);
		if (ret != 0)
			goto err_ena;

		/* Sync set controls */
		ret = wm_coeff_sync_controls(dsp);
		if (ret != 0)
			goto err_ena;

		dsp->booted = true;

		/* Start the core running */
		regmap_update_bits(dsp->regmap, dsp->base + ADSP1_CONTROL_30,
				   ADSP1_CORE_ENA | ADSP1_START,
				   ADSP1_CORE_ENA | ADSP1_START);

		dsp->running = true;
		break;

	case SND_SOC_DAPM_PRE_PMD:
		dsp->running = false;
		dsp->booted = false;

		/* Halt the core */
		regmap_update_bits(dsp->regmap, dsp->base + ADSP1_CONTROL_30,
				   ADSP1_CORE_ENA | ADSP1_START, 0);

		regmap_update_bits(dsp->regmap, dsp->base + ADSP1_CONTROL_19,
				   ADSP1_WDMA_BUFFER_LENGTH_MASK, 0);

		regmap_update_bits(dsp->regmap, dsp->base + ADSP1_CONTROL_30,
				   ADSP1_SYS_ENA, 0);

		list_for_each_entry(ctl, &dsp->ctl_list, list)
			ctl->enabled = 0;


		wm_adsp_free_alg_regions(dsp);
		break;

	default:
		break;
	}

	mutex_unlock(&dsp->pwr_lock);

	return 0;

err_ena:
	regmap_update_bits(dsp->regmap, dsp->base + ADSP1_CONTROL_30,
			   ADSP1_SYS_ENA, 0);
err_mutex:
	mutex_unlock(&dsp->pwr_lock);

	return ret;
}
EXPORT_SYMBOL_GPL(wm_adsp1_event);

static int wm_adsp2v2_enable_core(struct wm_adsp *dsp)
{
	unsigned int val;
	int ret, count;

	/* Wait for the RAM to start, should be near instantaneous */
	for (count = 0; count < 10; ++count) {
		ret = regmap_read(dsp->regmap, dsp->base + ADSP2_STATUS1, &val);
		if (ret != 0)
			return ret;

		if (val & ADSP2_RAM_RDY)
			break;

		usleep_range(250, 500);
	}

	if (!(val & ADSP2_RAM_RDY)) {
		adsp_err(dsp, "Failed to start DSP RAM\n");
		return -EBUSY;
	}

	adsp_dbg(dsp, "RAM ready after %d polls\n", count);

	return 0;
}

static int wm_adsp2_enable_core(struct wm_adsp *dsp)
{
	int ret;

	ret = regmap_update_bits_async(dsp->regmap, dsp->base + ADSP2_CONTROL,
				       ADSP2_SYS_ENA, ADSP2_SYS_ENA);
	if (ret != 0)
		return ret;

	return wm_adsp2v2_enable_core(dsp);
}

static int wm_adsp2_lock(struct wm_adsp *dsp, unsigned int lock_regions)
{
	struct regmap *regmap = dsp->regmap;
	unsigned int code0, code1, lock_reg;

	if (!(lock_regions & WM_ADSP2_REGION_ALL))
		return 0;

	lock_regions &= WM_ADSP2_REGION_ALL;
	lock_reg = dsp->base + ADSP2_LOCK_REGION_1_LOCK_REGION_0;

	while (lock_regions) {
		code0 = code1 = 0;
		if (lock_regions & BIT(0)) {
			code0 = ADSP2_LOCK_CODE_0;
			code1 = ADSP2_LOCK_CODE_1;
		}
		if (lock_regions & BIT(1)) {
			code0 |= ADSP2_LOCK_CODE_0 << ADSP2_LOCK_REGION_SHIFT;
			code1 |= ADSP2_LOCK_CODE_1 << ADSP2_LOCK_REGION_SHIFT;
		}
		regmap_write(regmap, lock_reg, code0);
		regmap_write(regmap, lock_reg, code1);
		lock_regions >>= 2;
		lock_reg += 2;
	}

	return 0;
}

static int wm_adsp2_enable_memory(struct wm_adsp *dsp)
{
	return regmap_update_bits(dsp->regmap, dsp->base + ADSP2_CONTROL,
				  ADSP2_MEM_ENA, ADSP2_MEM_ENA);
}

static void wm_adsp2_disable_memory(struct wm_adsp *dsp)
{
	regmap_update_bits(dsp->regmap, dsp->base + ADSP2_CONTROL,
			   ADSP2_MEM_ENA, 0);
}

static void wm_adsp2_disable_core(struct wm_adsp *dsp)
{
	regmap_write(dsp->regmap, dsp->base + ADSP2_RDMA_CONFIG_1, 0);
	regmap_write(dsp->regmap, dsp->base + ADSP2_WDMA_CONFIG_1, 0);
	regmap_write(dsp->regmap, dsp->base + ADSP2_WDMA_CONFIG_2, 0);

	regmap_update_bits(dsp->regmap, dsp->base + ADSP2_CONTROL,
			   ADSP2_SYS_ENA, 0);
}

static void wm_adsp2v2_disable_core(struct wm_adsp *dsp)
{
	regmap_write(dsp->regmap, dsp->base + ADSP2_RDMA_CONFIG_1, 0);
	regmap_write(dsp->regmap, dsp->base + ADSP2_WDMA_CONFIG_1, 0);
	regmap_write(dsp->regmap, dsp->base + ADSP2V2_WDMA_CONFIG_2, 0);
}

static void wm_adsp_boot_work(struct work_struct *work)
{
	struct wm_adsp *dsp = container_of(work,
					   struct wm_adsp,
					   boot_work);
	int ret;

	mutex_lock(&dsp->pwr_lock);

	if (dsp->ops->enable_memory) {
		ret = dsp->ops->enable_memory(dsp);
		if (ret != 0)
			goto err_mutex;
	}

	if (dsp->ops->enable_core) {
		ret = dsp->ops->enable_core(dsp);
		if (ret != 0)
			goto err_mem;
	}

	ret = wm_adsp_load(dsp);
	if (ret != 0)
		goto err_ena;

	ret = dsp->ops->setup_algs(dsp);
	if (ret != 0)
		goto err_ena;

	ret = wm_adsp_load_coeff(dsp);
	if (ret != 0)
		goto err_ena;

	/* Initialize caches for enabled and unset controls */
	ret = wm_coeff_init_control_caches(dsp);
	if (ret != 0)
		goto err_ena;

	if (dsp->ops->disable_core)
		dsp->ops->disable_core(dsp);

	dsp->booted = true;

	mutex_unlock(&dsp->pwr_lock);

	return;

err_ena:
	if (dsp->ops->disable_core)
		dsp->ops->disable_core(dsp);
err_mem:
	if (dsp->ops->disable_memory)
		dsp->ops->disable_memory(dsp);
err_mutex:
	mutex_unlock(&dsp->pwr_lock);
}

static int wm_halo_configure_mpu(struct wm_adsp *dsp, unsigned int lock_regions)
{
	struct reg_sequence config[] = {
		{ dsp->base + HALO_MPU_LOCK_CONFIG,     0x5555 },
		{ dsp->base + HALO_MPU_LOCK_CONFIG,     0xAAAA },
		{ dsp->base + HALO_MPU_XMEM_ACCESS_0,   0xFFFFFFFF },
		{ dsp->base + HALO_MPU_YMEM_ACCESS_0,   0xFFFFFFFF },
		{ dsp->base + HALO_MPU_WINDOW_ACCESS_0, lock_regions },
		{ dsp->base + HALO_MPU_XREG_ACCESS_0,   lock_regions },
		{ dsp->base + HALO_MPU_YREG_ACCESS_0,   lock_regions },
		{ dsp->base + HALO_MPU_XMEM_ACCESS_1,   0xFFFFFFFF },
		{ dsp->base + HALO_MPU_YMEM_ACCESS_1,   0xFFFFFFFF },
		{ dsp->base + HALO_MPU_WINDOW_ACCESS_1, lock_regions },
		{ dsp->base + HALO_MPU_XREG_ACCESS_1,   lock_regions },
		{ dsp->base + HALO_MPU_YREG_ACCESS_1,   lock_regions },
		{ dsp->base + HALO_MPU_XMEM_ACCESS_2,   0xFFFFFFFF },
		{ dsp->base + HALO_MPU_YMEM_ACCESS_2,   0xFFFFFFFF },
		{ dsp->base + HALO_MPU_WINDOW_ACCESS_2, lock_regions },
		{ dsp->base + HALO_MPU_XREG_ACCESS_2,   lock_regions },
		{ dsp->base + HALO_MPU_YREG_ACCESS_2,   lock_regions },
		{ dsp->base + HALO_MPU_XMEM_ACCESS_3,   0xFFFFFFFF },
		{ dsp->base + HALO_MPU_YMEM_ACCESS_3,   0xFFFFFFFF },
		{ dsp->base + HALO_MPU_WINDOW_ACCESS_3, lock_regions },
		{ dsp->base + HALO_MPU_XREG_ACCESS_3,   lock_regions },
		{ dsp->base + HALO_MPU_YREG_ACCESS_3,   lock_regions },
		{ dsp->base + HALO_MPU_LOCK_CONFIG,     0 },
	};

	return regmap_multi_reg_write(dsp->regmap, config, ARRAY_SIZE(config));
}

int wm_adsp2_set_dspclk(struct snd_soc_dapm_widget *w, unsigned int freq)
{
	struct snd_soc_component *component = snd_soc_dapm_to_component(w->dapm);
	struct wm_adsp *dsps = snd_soc_component_get_drvdata(component);
	struct wm_adsp *dsp = &dsps[w->shift];
	int ret;

	ret = regmap_update_bits(dsp->regmap, dsp->base + ADSP2_CLOCKING,
				 ADSP2_CLK_SEL_MASK,
				 freq << ADSP2_CLK_SEL_SHIFT);
	if (ret)
		adsp_err(dsp, "Failed to set clock rate: %d\n", ret);

	return ret;
}
EXPORT_SYMBOL_GPL(wm_adsp2_set_dspclk);

int wm_adsp2_preloader_get(struct snd_kcontrol *kcontrol,
			   struct snd_ctl_elem_value *ucontrol)
{
	struct snd_soc_component *component = snd_soc_kcontrol_component(kcontrol);
	struct wm_adsp *dsps = snd_soc_component_get_drvdata(component);
	struct soc_mixer_control *mc =
		(struct soc_mixer_control *)kcontrol->private_value;
	struct wm_adsp *dsp = &dsps[mc->shift - 1];

	ucontrol->value.integer.value[0] = dsp->preloaded;

	return 0;
}
EXPORT_SYMBOL_GPL(wm_adsp2_preloader_get);

int wm_adsp2_preloader_put(struct snd_kcontrol *kcontrol,
			   struct snd_ctl_elem_value *ucontrol)
{
	struct snd_soc_component *component = snd_soc_kcontrol_component(kcontrol);
	struct wm_adsp *dsps = snd_soc_component_get_drvdata(component);
	struct snd_soc_dapm_context *dapm = snd_soc_component_get_dapm(component);
	struct soc_mixer_control *mc =
		(struct soc_mixer_control *)kcontrol->private_value;
	struct wm_adsp *dsp = &dsps[mc->shift - 1];
	char preload[32];

	snprintf(preload, ARRAY_SIZE(preload), "%s Preload", dsp->name);

	dsp->preloaded = ucontrol->value.integer.value[0];

	if (ucontrol->value.integer.value[0])
		snd_soc_component_force_enable_pin(component, preload);
	else
		snd_soc_component_disable_pin(component, preload);

	snd_soc_dapm_sync(dapm);

	flush_work(&dsp->boot_work);

	return 0;
}
EXPORT_SYMBOL_GPL(wm_adsp2_preloader_put);

static void wm_adsp_stop_watchdog(struct wm_adsp *dsp)
{
	regmap_update_bits(dsp->regmap, dsp->base + ADSP2_WATCHDOG,
			   ADSP2_WDT_ENA_MASK, 0);
}

static void wm_halo_stop_watchdog(struct wm_adsp *dsp)
{
	regmap_update_bits(dsp->regmap, dsp->base + HALO_WDT_CONTROL,
			   HALO_WDT_EN_MASK, 0);
}

int wm_adsp_early_event(struct snd_soc_dapm_widget *w,
			struct snd_kcontrol *kcontrol, int event)
{
	struct snd_soc_component *component = snd_soc_dapm_to_component(w->dapm);
	struct wm_adsp *dsps = snd_soc_component_get_drvdata(component);
	struct wm_adsp *dsp = &dsps[w->shift];
	struct wm_coeff_ctl *ctl;

	switch (event) {
	case SND_SOC_DAPM_PRE_PMU:
		queue_work(system_unbound_wq, &dsp->boot_work);
		break;
	case SND_SOC_DAPM_PRE_PMD:
		mutex_lock(&dsp->pwr_lock);

		wm_adsp_debugfs_clear(dsp);

		dsp->fw_id = 0;
		dsp->fw_id_version = 0;

		dsp->booted = false;

		if (dsp->ops->disable_memory)
			dsp->ops->disable_memory(dsp);

		list_for_each_entry(ctl, &dsp->ctl_list, list)
			ctl->enabled = 0;

		wm_adsp_free_alg_regions(dsp);

		mutex_unlock(&dsp->pwr_lock);

		adsp_dbg(dsp, "Shutdown complete\n");
		break;
	default:
		break;
	}

	return 0;
}
EXPORT_SYMBOL_GPL(wm_adsp_early_event);

static int wm_adsp2_start_core(struct wm_adsp *dsp)
{
	return regmap_update_bits(dsp->regmap, dsp->base + ADSP2_CONTROL,
				 ADSP2_CORE_ENA | ADSP2_START,
				 ADSP2_CORE_ENA | ADSP2_START);
}

static void wm_adsp2_stop_core(struct wm_adsp *dsp)
{
	regmap_update_bits(dsp->regmap, dsp->base + ADSP2_CONTROL,
			   ADSP2_CORE_ENA | ADSP2_START, 0);
}

int wm_adsp_event(struct snd_soc_dapm_widget *w,
		  struct snd_kcontrol *kcontrol, int event)
{
	struct snd_soc_component *component = snd_soc_dapm_to_component(w->dapm);
	struct wm_adsp *dsps = snd_soc_component_get_drvdata(component);
	struct wm_adsp *dsp = &dsps[w->shift];
	int ret;

	switch (event) {
	case SND_SOC_DAPM_POST_PMU:
		flush_work(&dsp->boot_work);

		mutex_lock(&dsp->pwr_lock);

		if (!dsp->booted) {
			ret = -EIO;
			goto err;
		}

		if (dsp->ops->enable_core) {
			ret = dsp->ops->enable_core(dsp);
			if (ret != 0)
				goto err;
		}

		/* Sync set controls */
		ret = wm_coeff_sync_controls(dsp);
		if (ret != 0)
			goto err;

		if (dsp->ops->lock_memory) {
			ret = dsp->ops->lock_memory(dsp, dsp->lock_regions);
			if (ret != 0) {
				adsp_err(dsp, "Error configuring MPU: %d\n",
					 ret);
				goto err;
			}
		}

		if (dsp->ops->start_core) {
			ret = dsp->ops->start_core(dsp);
			if (ret != 0)
				goto err;
		}

		if (wm_adsp_fw[dsp->fw].num_caps != 0) {
			ret = wm_adsp_buffer_init(dsp);
			if (ret < 0)
				goto err;
		}

		dsp->running = true;

		mutex_unlock(&dsp->pwr_lock);
		break;

	case SND_SOC_DAPM_PRE_PMD:
		/* Tell the firmware to cleanup */
		wm_adsp_signal_event_controls(dsp, WM_ADSP_FW_EVENT_SHUTDOWN);

		if (dsp->ops->stop_watchdog)
			dsp->ops->stop_watchdog(dsp);

		/* Log firmware state, it can be useful for analysis */
		if (dsp->ops->show_fw_status)
			dsp->ops->show_fw_status(dsp);

		mutex_lock(&dsp->pwr_lock);

		dsp->running = false;

		if (dsp->ops->stop_core)
			dsp->ops->stop_core(dsp);
		if (dsp->ops->disable_core)
			dsp->ops->disable_core(dsp);

		if (wm_adsp_fw[dsp->fw].num_caps != 0)
			wm_adsp_buffer_free(dsp);

		dsp->fatal_error = false;

		mutex_unlock(&dsp->pwr_lock);

		adsp_dbg(dsp, "Execution stopped\n");
		break;

	default:
		break;
	}

	return 0;
err:
	if (dsp->ops->stop_core)
		dsp->ops->stop_core(dsp);
	if (dsp->ops->disable_core)
		dsp->ops->disable_core(dsp);
	mutex_unlock(&dsp->pwr_lock);
	return ret;
}
EXPORT_SYMBOL_GPL(wm_adsp_event);

static int wm_halo_start_core(struct wm_adsp *dsp)
{
	return regmap_update_bits(dsp->regmap,
				  dsp->base + HALO_CCM_CORE_CONTROL,
				  HALO_CORE_EN, HALO_CORE_EN);
}

static void wm_halo_stop_core(struct wm_adsp *dsp)
{
	regmap_update_bits(dsp->regmap, dsp->base + HALO_CCM_CORE_CONTROL,
			   HALO_CORE_EN, 0);

	/* reset halo core with CORE_SOFT_RESET */
	regmap_update_bits(dsp->regmap, dsp->base + HALO_CORE_SOFT_RESET,
			   HALO_CORE_SOFT_RESET_MASK, 1);
}

int wm_adsp2_component_probe(struct wm_adsp *dsp, struct snd_soc_component *component)
{
	char preload[32];

	snprintf(preload, ARRAY_SIZE(preload), "%s Preload", dsp->name);
	snd_soc_component_disable_pin(component, preload);

	wm_adsp2_init_debugfs(dsp, component);

	dsp->component = component;

	return 0;
}
EXPORT_SYMBOL_GPL(wm_adsp2_component_probe);

int wm_adsp2_component_remove(struct wm_adsp *dsp, struct snd_soc_component *component)
{
	wm_adsp2_cleanup_debugfs(dsp);

	return 0;
}
EXPORT_SYMBOL_GPL(wm_adsp2_component_remove);

int wm_adsp2_init(struct wm_adsp *dsp)
{
	int ret;

	ret = wm_adsp_common_init(dsp);
	if (ret)
		return ret;

	switch (dsp->rev) {
	case 0:
		/*
		 * Disable the DSP memory by default when in reset for a small
		 * power saving.
		 */
		ret = regmap_update_bits(dsp->regmap, dsp->base + ADSP2_CONTROL,
					 ADSP2_MEM_ENA, 0);
		if (ret) {
			adsp_err(dsp,
				 "Failed to clear memory retention: %d\n", ret);
			return ret;
		}

		dsp->ops = &wm_adsp2_ops[0];
		break;
	case 1:
		dsp->ops = &wm_adsp2_ops[1];
		break;
	default:
		dsp->ops = &wm_adsp2_ops[2];
		break;
	}

<<<<<<< HEAD
	INIT_WORK(&dsp->boot_work, wm_adsp2_boot_work);
=======
	INIT_WORK(&dsp->boot_work, wm_adsp_boot_work);
>>>>>>> 0ecfebd2

	return 0;
}
EXPORT_SYMBOL_GPL(wm_adsp2_init);

int wm_halo_init(struct wm_adsp *dsp)
{
	int ret;

	ret = wm_adsp_common_init(dsp);
	if (ret)
		return ret;

	dsp->ops = &wm_halo_ops;

	INIT_WORK(&dsp->boot_work, wm_adsp_boot_work);

	return 0;
}
EXPORT_SYMBOL_GPL(wm_halo_init);

void wm_adsp2_remove(struct wm_adsp *dsp)
{
	struct wm_coeff_ctl *ctl;

	while (!list_empty(&dsp->ctl_list)) {
		ctl = list_first_entry(&dsp->ctl_list, struct wm_coeff_ctl,
					list);
		list_del(&ctl->list);
		wm_adsp_free_ctl_blk(ctl);
	}
}
EXPORT_SYMBOL_GPL(wm_adsp2_remove);

static inline int wm_adsp_compr_attached(struct wm_adsp_compr *compr)
{
	return compr->buf != NULL;
}

static int wm_adsp_compr_attach(struct wm_adsp_compr *compr)
{
	struct wm_adsp_compr_buf *buf = NULL, *tmp;

	if (compr->dsp->fatal_error)
<<<<<<< HEAD
		return -EINVAL;

	list_for_each_entry(tmp, &compr->dsp->buffer_list, list) {
		if (!tmp->name || !strcmp(compr->name, tmp->name)) {
			buf = tmp;
			break;
		}
	}

	if (!buf)
		return -EINVAL;

	compr->buf = buf;
	compr->buf->compr = compr;
=======
		return -EINVAL;

	list_for_each_entry(tmp, &compr->dsp->buffer_list, list) {
		if (!tmp->name || !strcmp(compr->name, tmp->name)) {
			buf = tmp;
			break;
		}
	}

	if (!buf)
		return -EINVAL;

	compr->buf = buf;
	buf->compr = compr;
>>>>>>> 0ecfebd2

	return 0;
}

static void wm_adsp_compr_detach(struct wm_adsp_compr *compr)
{
	if (!compr)
		return;

	/* Wake the poll so it can see buffer is no longer attached */
	if (compr->stream)
		snd_compr_fragment_elapsed(compr->stream);

	if (wm_adsp_compr_attached(compr)) {
		compr->buf->compr = NULL;
		compr->buf = NULL;
	}
}

int wm_adsp_compr_open(struct wm_adsp *dsp, struct snd_compr_stream *stream)
{
	struct wm_adsp_compr *compr, *tmp;
	struct snd_soc_pcm_runtime *rtd = stream->private_data;
	int ret = 0;

	mutex_lock(&dsp->pwr_lock);

	if (wm_adsp_fw[dsp->fw].num_caps == 0) {
		adsp_err(dsp, "%s: Firmware does not support compressed API\n",
			 rtd->codec_dai->name);
		ret = -ENXIO;
		goto out;
	}

	if (wm_adsp_fw[dsp->fw].compr_direction != stream->direction) {
		adsp_err(dsp, "%s: Firmware does not support stream direction\n",
			 rtd->codec_dai->name);
		ret = -EINVAL;
		goto out;
	}

	list_for_each_entry(tmp, &dsp->compr_list, list) {
		if (!strcmp(tmp->name, rtd->codec_dai->name)) {
			adsp_err(dsp, "%s: Only a single stream supported per dai\n",
				 rtd->codec_dai->name);
			ret = -EBUSY;
			goto out;
		}
	}

	compr = kzalloc(sizeof(*compr), GFP_KERNEL);
	if (!compr) {
		ret = -ENOMEM;
		goto out;
	}

	compr->dsp = dsp;
	compr->stream = stream;
	compr->name = rtd->codec_dai->name;

	list_add_tail(&compr->list, &dsp->compr_list);

	stream->runtime->private_data = compr;

out:
	mutex_unlock(&dsp->pwr_lock);

	return ret;
}
EXPORT_SYMBOL_GPL(wm_adsp_compr_open);

int wm_adsp_compr_free(struct snd_compr_stream *stream)
{
	struct wm_adsp_compr *compr = stream->runtime->private_data;
	struct wm_adsp *dsp = compr->dsp;

	mutex_lock(&dsp->pwr_lock);

	wm_adsp_compr_detach(compr);
	list_del(&compr->list);

	kfree(compr->raw_buf);
	kfree(compr);

	mutex_unlock(&dsp->pwr_lock);

	return 0;
}
EXPORT_SYMBOL_GPL(wm_adsp_compr_free);

static int wm_adsp_compr_check_params(struct snd_compr_stream *stream,
				      struct snd_compr_params *params)
{
	struct wm_adsp_compr *compr = stream->runtime->private_data;
	struct wm_adsp *dsp = compr->dsp;
	const struct wm_adsp_fw_caps *caps;
	const struct snd_codec_desc *desc;
	int i, j;

	if (params->buffer.fragment_size < WM_ADSP_MIN_FRAGMENT_SIZE ||
	    params->buffer.fragment_size > WM_ADSP_MAX_FRAGMENT_SIZE ||
	    params->buffer.fragments < WM_ADSP_MIN_FRAGMENTS ||
	    params->buffer.fragments > WM_ADSP_MAX_FRAGMENTS ||
	    params->buffer.fragment_size % WM_ADSP_DATA_WORD_SIZE) {
		compr_err(compr, "Invalid buffer fragsize=%d fragments=%d\n",
			  params->buffer.fragment_size,
			  params->buffer.fragments);

		return -EINVAL;
	}

	for (i = 0; i < wm_adsp_fw[dsp->fw].num_caps; i++) {
		caps = &wm_adsp_fw[dsp->fw].caps[i];
		desc = &caps->desc;

		if (caps->id != params->codec.id)
			continue;

		if (stream->direction == SND_COMPRESS_PLAYBACK) {
			if (desc->max_ch < params->codec.ch_out)
				continue;
		} else {
			if (desc->max_ch < params->codec.ch_in)
				continue;
		}

		if (!(desc->formats & (1 << params->codec.format)))
			continue;

		for (j = 0; j < desc->num_sample_rates; ++j)
			if (desc->sample_rates[j] == params->codec.sample_rate)
				return 0;
	}

	compr_err(compr, "Invalid params id=%u ch=%u,%u rate=%u fmt=%u\n",
		  params->codec.id, params->codec.ch_in, params->codec.ch_out,
		  params->codec.sample_rate, params->codec.format);
	return -EINVAL;
}

static inline unsigned int wm_adsp_compr_frag_words(struct wm_adsp_compr *compr)
{
	return compr->size.fragment_size / WM_ADSP_DATA_WORD_SIZE;
}

int wm_adsp_compr_set_params(struct snd_compr_stream *stream,
			     struct snd_compr_params *params)
{
	struct wm_adsp_compr *compr = stream->runtime->private_data;
	unsigned int size;
	int ret;

	ret = wm_adsp_compr_check_params(stream, params);
	if (ret)
		return ret;

	compr->size = params->buffer;

	compr_dbg(compr, "fragment_size=%d fragments=%d\n",
		  compr->size.fragment_size, compr->size.fragments);

	size = wm_adsp_compr_frag_words(compr) * sizeof(*compr->raw_buf);
	compr->raw_buf = kmalloc(size, GFP_DMA | GFP_KERNEL);
	if (!compr->raw_buf)
		return -ENOMEM;

	compr->sample_rate = params->codec.sample_rate;

	return 0;
}
EXPORT_SYMBOL_GPL(wm_adsp_compr_set_params);

int wm_adsp_compr_get_caps(struct snd_compr_stream *stream,
			   struct snd_compr_caps *caps)
{
	struct wm_adsp_compr *compr = stream->runtime->private_data;
	int fw = compr->dsp->fw;
	int i;

	if (wm_adsp_fw[fw].caps) {
		for (i = 0; i < wm_adsp_fw[fw].num_caps; i++)
			caps->codecs[i] = wm_adsp_fw[fw].caps[i].id;

		caps->num_codecs = i;
		caps->direction = wm_adsp_fw[fw].compr_direction;

		caps->min_fragment_size = WM_ADSP_MIN_FRAGMENT_SIZE;
		caps->max_fragment_size = WM_ADSP_MAX_FRAGMENT_SIZE;
		caps->min_fragments = WM_ADSP_MIN_FRAGMENTS;
		caps->max_fragments = WM_ADSP_MAX_FRAGMENTS;
	}

	return 0;
}
EXPORT_SYMBOL_GPL(wm_adsp_compr_get_caps);

static int wm_adsp_read_data_block(struct wm_adsp *dsp, int mem_type,
				   unsigned int mem_addr,
				   unsigned int num_words, u32 *data)
{
	struct wm_adsp_region const *mem = wm_adsp_find_region(dsp, mem_type);
	unsigned int i, reg;
	int ret;

	if (!mem)
		return -EINVAL;

	reg = dsp->ops->region_to_reg(mem, mem_addr);

	ret = regmap_raw_read(dsp->regmap, reg, data,
			      sizeof(*data) * num_words);
	if (ret < 0)
		return ret;

	for (i = 0; i < num_words; ++i)
		data[i] = be32_to_cpu(data[i]) & 0x00ffffffu;

	return 0;
}

static inline int wm_adsp_read_data_word(struct wm_adsp *dsp, int mem_type,
					 unsigned int mem_addr, u32 *data)
{
	return wm_adsp_read_data_block(dsp, mem_type, mem_addr, 1, data);
}

static int wm_adsp_write_data_word(struct wm_adsp *dsp, int mem_type,
				   unsigned int mem_addr, u32 data)
{
	struct wm_adsp_region const *mem = wm_adsp_find_region(dsp, mem_type);
	unsigned int reg;

	if (!mem)
		return -EINVAL;

	reg = dsp->ops->region_to_reg(mem, mem_addr);

	data = cpu_to_be32(data & 0x00ffffffu);

	return regmap_raw_write(dsp->regmap, reg, &data, sizeof(data));
}

static inline int wm_adsp_buffer_read(struct wm_adsp_compr_buf *buf,
				      unsigned int field_offset, u32 *data)
{
	return wm_adsp_read_data_word(buf->dsp, buf->host_buf_mem_type,
				      buf->host_buf_ptr + field_offset, data);
}

static inline int wm_adsp_buffer_write(struct wm_adsp_compr_buf *buf,
				       unsigned int field_offset, u32 data)
{
	return wm_adsp_write_data_word(buf->dsp, buf->host_buf_mem_type,
				       buf->host_buf_ptr + field_offset, data);
}

static void wm_adsp_remove_padding(u32 *buf, int nwords, int data_word_size)
{
	u8 *pack_in = (u8 *)buf;
	u8 *pack_out = (u8 *)buf;
	int i, j;

	/* Remove the padding bytes from the data read from the DSP */
	for (i = 0; i < nwords; i++) {
		for (j = 0; j < data_word_size; j++)
			*pack_out++ = *pack_in++;

		pack_in += sizeof(*buf) - data_word_size;
	}
}

static int wm_adsp_buffer_populate(struct wm_adsp_compr_buf *buf)
{
	const struct wm_adsp_fw_caps *caps = wm_adsp_fw[buf->dsp->fw].caps;
	struct wm_adsp_buffer_region *region;
	u32 offset = 0;
	int i, ret;

	buf->regions = kcalloc(caps->num_regions, sizeof(*buf->regions),
			       GFP_KERNEL);
	if (!buf->regions)
		return -ENOMEM;

	for (i = 0; i < caps->num_regions; ++i) {
		region = &buf->regions[i];

		region->offset = offset;
		region->mem_type = caps->region_defs[i].mem_type;

		ret = wm_adsp_buffer_read(buf, caps->region_defs[i].base_offset,
					  &region->base_addr);
		if (ret < 0)
			return ret;

		ret = wm_adsp_buffer_read(buf, caps->region_defs[i].size_offset,
					  &offset);
		if (ret < 0)
			return ret;

		region->cumulative_size = offset;

		compr_dbg(buf,
			  "region=%d type=%d base=%08x off=%08x size=%08x\n",
			  i, region->mem_type, region->base_addr,
			  region->offset, region->cumulative_size);
	}

	return 0;
}

static void wm_adsp_buffer_clear(struct wm_adsp_compr_buf *buf)
{
	buf->irq_count = 0xFFFFFFFF;
	buf->read_index = -1;
	buf->avail = 0;
}

static struct wm_adsp_compr_buf *wm_adsp_buffer_alloc(struct wm_adsp *dsp)
{
	struct wm_adsp_compr_buf *buf;

	buf = kzalloc(sizeof(*buf), GFP_KERNEL);
	if (!buf)
		return NULL;

	buf->dsp = dsp;

	wm_adsp_buffer_clear(buf);

	list_add_tail(&buf->list, &dsp->buffer_list);

	return buf;
}

static int wm_adsp_buffer_parse_legacy(struct wm_adsp *dsp)
{
	struct wm_adsp_alg_region *alg_region;
	struct wm_adsp_compr_buf *buf;
	u32 xmalg, addr, magic;
	int i, ret;

	buf = wm_adsp_buffer_alloc(dsp);
	if (!buf)
		return -ENOMEM;

	alg_region = wm_adsp_find_alg_region(dsp, WMFW_ADSP2_XM, dsp->fw_id);
	xmalg = dsp->ops->sys_config_size / sizeof(__be32);

	addr = alg_region->base + xmalg + ALG_XM_FIELD(magic);
	ret = wm_adsp_read_data_word(dsp, WMFW_ADSP2_XM, addr, &magic);
	if (ret < 0)
		return ret;

	if (magic != WM_ADSP_ALG_XM_STRUCT_MAGIC)
		return -ENODEV;

	addr = alg_region->base + xmalg + ALG_XM_FIELD(host_buf_ptr);
	for (i = 0; i < 5; ++i) {
		ret = wm_adsp_read_data_word(dsp, WMFW_ADSP2_XM, addr,
					     &buf->host_buf_ptr);
		if (ret < 0)
			return ret;

		if (buf->host_buf_ptr)
			break;

		usleep_range(1000, 2000);
	}

	if (!buf->host_buf_ptr)
		return -EIO;

	buf->host_buf_mem_type = WMFW_ADSP2_XM;

	ret = wm_adsp_buffer_populate(buf);
	if (ret < 0)
		return ret;

	compr_dbg(buf, "legacy host_buf_ptr=%x\n", buf->host_buf_ptr);

	return 0;
}

static int wm_adsp_buffer_parse_coeff(struct wm_coeff_ctl *ctl)
{
	struct wm_adsp_host_buf_coeff_v1 coeff_v1;
	struct wm_adsp_compr_buf *buf;
	unsigned int val, reg;
	int ret, i;

	ret = wm_coeff_base_reg(ctl, &reg);
	if (ret)
		return ret;

	for (i = 0; i < 5; ++i) {
		ret = regmap_raw_read(ctl->dsp->regmap, reg, &val, sizeof(val));
		if (ret < 0)
			return ret;

		if (val)
			break;

		usleep_range(1000, 2000);
	}

	if (!val) {
		adsp_err(ctl->dsp, "Failed to acquire host buffer\n");
		return -EIO;
	}

	buf = wm_adsp_buffer_alloc(ctl->dsp);
	if (!buf)
		return -ENOMEM;

	buf->host_buf_mem_type = ctl->alg_region.type;
	buf->host_buf_ptr = be32_to_cpu(val);

	ret = wm_adsp_buffer_populate(buf);
	if (ret < 0)
		return ret;

	/*
	 * v0 host_buffer coefficients didn't have versioning, so if the
	 * control is one word, assume version 0.
	 */
	if (ctl->len == 4) {
		compr_dbg(buf, "host_buf_ptr=%x\n", buf->host_buf_ptr);
		return 0;
	}

	ret = regmap_raw_read(ctl->dsp->regmap, reg, &coeff_v1,
			      sizeof(coeff_v1));
	if (ret < 0)
		return ret;

	coeff_v1.versions = be32_to_cpu(coeff_v1.versions);
	val = coeff_v1.versions & HOST_BUF_COEFF_COMPAT_VER_MASK;
	val >>= HOST_BUF_COEFF_COMPAT_VER_SHIFT;

	if (val > HOST_BUF_COEFF_SUPPORTED_COMPAT_VER) {
		adsp_err(ctl->dsp,
			 "Host buffer coeff ver %u > supported version %u\n",
			 val, HOST_BUF_COEFF_SUPPORTED_COMPAT_VER);
		return -EINVAL;
	}

	for (i = 0; i < ARRAY_SIZE(coeff_v1.name); i++)
		coeff_v1.name[i] = be32_to_cpu(coeff_v1.name[i]);

	wm_adsp_remove_padding((u32 *)&coeff_v1.name,
			       ARRAY_SIZE(coeff_v1.name),
			       WM_ADSP_DATA_WORD_SIZE);

	buf->name = kasprintf(GFP_KERNEL, "%s-dsp-%s", ctl->dsp->part,
			      (char *)&coeff_v1.name);

	compr_dbg(buf, "host_buf_ptr=%x coeff version %u\n",
		  buf->host_buf_ptr, val);

	return val;
}

static int wm_adsp_buffer_init(struct wm_adsp *dsp)
{
	struct wm_coeff_ctl *ctl;
	int ret;

	list_for_each_entry(ctl, &dsp->ctl_list, list) {
		if (ctl->type != WMFW_CTL_TYPE_HOST_BUFFER)
			continue;

		if (!ctl->enabled)
			continue;

		ret = wm_adsp_buffer_parse_coeff(ctl);
		if (ret < 0) {
			adsp_err(dsp, "Failed to parse coeff: %d\n", ret);
			goto error;
		} else if (ret == 0) {
			/* Only one buffer supported for version 0 */
			return 0;
		}
	}

	if (list_empty(&dsp->buffer_list)) {
		/* Fall back to legacy support */
		ret = wm_adsp_buffer_parse_legacy(dsp);
		if (ret) {
			adsp_err(dsp, "Failed to parse legacy: %d\n", ret);
			goto error;
		}
	}

	return 0;

error:
	wm_adsp_buffer_free(dsp);
	return ret;
}

static int wm_adsp_buffer_free(struct wm_adsp *dsp)
{
	struct wm_adsp_compr_buf *buf, *tmp;
<<<<<<< HEAD

	list_for_each_entry_safe(buf, tmp, &dsp->buffer_list, list) {
		if (buf->compr)
			wm_adsp_compr_detach(buf->compr);

		kfree(buf->name);
		kfree(buf->regions);
		list_del(&buf->list);
		kfree(buf);
	}

	return 0;
}

static int wm_adsp_buffer_get_error(struct wm_adsp_compr_buf *buf)
{
	int ret;

=======

	list_for_each_entry_safe(buf, tmp, &dsp->buffer_list, list) {
		wm_adsp_compr_detach(buf->compr);

		kfree(buf->name);
		kfree(buf->regions);
		list_del(&buf->list);
		kfree(buf);
	}

	return 0;
}

static int wm_adsp_buffer_get_error(struct wm_adsp_compr_buf *buf)
{
	int ret;

>>>>>>> 0ecfebd2
	ret = wm_adsp_buffer_read(buf, HOST_BUFFER_FIELD(error), &buf->error);
	if (ret < 0) {
		compr_err(buf, "Failed to check buffer error: %d\n", ret);
		return ret;
	}
	if (buf->error != 0) {
		compr_err(buf, "Buffer error occurred: %d\n", buf->error);
		return -EIO;
	}

	return 0;
}

int wm_adsp_compr_trigger(struct snd_compr_stream *stream, int cmd)
{
	struct wm_adsp_compr *compr = stream->runtime->private_data;
	struct wm_adsp *dsp = compr->dsp;
	int ret = 0;

	compr_dbg(compr, "Trigger: %d\n", cmd);

	mutex_lock(&dsp->pwr_lock);

	switch (cmd) {
	case SNDRV_PCM_TRIGGER_START:
		if (!wm_adsp_compr_attached(compr)) {
			ret = wm_adsp_compr_attach(compr);
			if (ret < 0) {
				compr_err(compr, "Failed to link buffer and stream: %d\n",
					  ret);
				break;
			}
		}

		ret = wm_adsp_buffer_get_error(compr->buf);
		if (ret < 0)
			break;

		/* Trigger the IRQ at one fragment of data */
		ret = wm_adsp_buffer_write(compr->buf,
					   HOST_BUFFER_FIELD(high_water_mark),
					   wm_adsp_compr_frag_words(compr));
		if (ret < 0) {
			compr_err(compr, "Failed to set high water mark: %d\n",
				  ret);
			break;
		}
		break;
	case SNDRV_PCM_TRIGGER_STOP:
		if (wm_adsp_compr_attached(compr))
			wm_adsp_buffer_clear(compr->buf);
		break;
	default:
		ret = -EINVAL;
		break;
	}

	mutex_unlock(&dsp->pwr_lock);

	return ret;
}
EXPORT_SYMBOL_GPL(wm_adsp_compr_trigger);

static inline int wm_adsp_buffer_size(struct wm_adsp_compr_buf *buf)
{
	int last_region = wm_adsp_fw[buf->dsp->fw].caps->num_regions - 1;

	return buf->regions[last_region].cumulative_size;
}

static int wm_adsp_buffer_update_avail(struct wm_adsp_compr_buf *buf)
{
	u32 next_read_index, next_write_index;
	int write_index, read_index, avail;
	int ret;

	/* Only sync read index if we haven't already read a valid index */
	if (buf->read_index < 0) {
		ret = wm_adsp_buffer_read(buf,
				HOST_BUFFER_FIELD(next_read_index),
				&next_read_index);
		if (ret < 0)
			return ret;

		read_index = sign_extend32(next_read_index, 23);

		if (read_index < 0) {
			compr_dbg(buf, "Avail check on unstarted stream\n");
			return 0;
		}

		buf->read_index = read_index;
	}

	ret = wm_adsp_buffer_read(buf, HOST_BUFFER_FIELD(next_write_index),
			&next_write_index);
	if (ret < 0)
		return ret;

	write_index = sign_extend32(next_write_index, 23);

	avail = write_index - buf->read_index;
	if (avail < 0)
		avail += wm_adsp_buffer_size(buf);

	compr_dbg(buf, "readindex=0x%x, writeindex=0x%x, avail=%d\n",
		  buf->read_index, write_index, avail * WM_ADSP_DATA_WORD_SIZE);

	buf->avail = avail;

	return 0;
}

int wm_adsp_compr_handle_irq(struct wm_adsp *dsp)
{
	struct wm_adsp_compr_buf *buf;
	struct wm_adsp_compr *compr;
	int ret = 0;

	mutex_lock(&dsp->pwr_lock);

	if (list_empty(&dsp->buffer_list)) {
		ret = -ENODEV;
		goto out;
	}

	adsp_dbg(dsp, "Handling buffer IRQ\n");

	list_for_each_entry(buf, &dsp->buffer_list, list) {
		compr = buf->compr;

		ret = wm_adsp_buffer_get_error(buf);
		if (ret < 0)
			goto out_notify; /* Wake poll to report error */

		ret = wm_adsp_buffer_read(buf, HOST_BUFFER_FIELD(irq_count),
					  &buf->irq_count);
		if (ret < 0) {
			compr_err(buf, "Failed to get irq_count: %d\n", ret);
			goto out;
		}
<<<<<<< HEAD

		ret = wm_adsp_buffer_update_avail(buf);
		if (ret < 0) {
			compr_err(buf, "Error reading avail: %d\n", ret);
			goto out;
		}

=======

		ret = wm_adsp_buffer_update_avail(buf);
		if (ret < 0) {
			compr_err(buf, "Error reading avail: %d\n", ret);
			goto out;
		}

>>>>>>> 0ecfebd2
		if (wm_adsp_fw[dsp->fw].voice_trigger && buf->irq_count == 2)
			ret = WM_ADSP_COMPR_VOICE_TRIGGER;

out_notify:
		if (compr && compr->stream)
			snd_compr_fragment_elapsed(compr->stream);
	}

out:
	mutex_unlock(&dsp->pwr_lock);

	return ret;
}
EXPORT_SYMBOL_GPL(wm_adsp_compr_handle_irq);

static int wm_adsp_buffer_reenable_irq(struct wm_adsp_compr_buf *buf)
{
	if (buf->irq_count & 0x01)
		return 0;

	compr_dbg(buf, "Enable IRQ(0x%x) for next fragment\n", buf->irq_count);

	buf->irq_count |= 0x01;

	return wm_adsp_buffer_write(buf, HOST_BUFFER_FIELD(irq_ack),
				    buf->irq_count);
}

int wm_adsp_compr_pointer(struct snd_compr_stream *stream,
			  struct snd_compr_tstamp *tstamp)
{
	struct wm_adsp_compr *compr = stream->runtime->private_data;
	struct wm_adsp *dsp = compr->dsp;
	struct wm_adsp_compr_buf *buf;
	int ret = 0;

	compr_dbg(compr, "Pointer request\n");

	mutex_lock(&dsp->pwr_lock);

	buf = compr->buf;

	if (dsp->fatal_error || !buf || buf->error) {
		snd_compr_stop_error(stream, SNDRV_PCM_STATE_XRUN);
		ret = -EIO;
		goto out;
	}

	if (buf->avail < wm_adsp_compr_frag_words(compr)) {
		ret = wm_adsp_buffer_update_avail(buf);
		if (ret < 0) {
			compr_err(compr, "Error reading avail: %d\n", ret);
			goto out;
		}

		/*
		 * If we really have less than 1 fragment available tell the
		 * DSP to inform us once a whole fragment is available.
		 */
		if (buf->avail < wm_adsp_compr_frag_words(compr)) {
			ret = wm_adsp_buffer_get_error(buf);
			if (ret < 0) {
				if (buf->error)
					snd_compr_stop_error(stream,
							SNDRV_PCM_STATE_XRUN);
				goto out;
			}

			ret = wm_adsp_buffer_reenable_irq(buf);
			if (ret < 0) {
				compr_err(compr, "Failed to re-enable buffer IRQ: %d\n",
					  ret);
				goto out;
			}
		}
	}

	tstamp->copied_total = compr->copied_total;
	tstamp->copied_total += buf->avail * WM_ADSP_DATA_WORD_SIZE;
	tstamp->sampling_rate = compr->sample_rate;

out:
	mutex_unlock(&dsp->pwr_lock);

	return ret;
}
EXPORT_SYMBOL_GPL(wm_adsp_compr_pointer);

static int wm_adsp_buffer_capture_block(struct wm_adsp_compr *compr, int target)
{
	struct wm_adsp_compr_buf *buf = compr->buf;
	unsigned int adsp_addr;
	int mem_type, nwords, max_read;
	int i, ret;

	/* Calculate read parameters */
	for (i = 0; i < wm_adsp_fw[buf->dsp->fw].caps->num_regions; ++i)
		if (buf->read_index < buf->regions[i].cumulative_size)
			break;

	if (i == wm_adsp_fw[buf->dsp->fw].caps->num_regions)
		return -EINVAL;

	mem_type = buf->regions[i].mem_type;
	adsp_addr = buf->regions[i].base_addr +
		    (buf->read_index - buf->regions[i].offset);

	max_read = wm_adsp_compr_frag_words(compr);
	nwords = buf->regions[i].cumulative_size - buf->read_index;

	if (nwords > target)
		nwords = target;
	if (nwords > buf->avail)
		nwords = buf->avail;
	if (nwords > max_read)
		nwords = max_read;
	if (!nwords)
		return 0;

	/* Read data from DSP */
	ret = wm_adsp_read_data_block(buf->dsp, mem_type, adsp_addr,
				      nwords, compr->raw_buf);
	if (ret < 0)
		return ret;

	wm_adsp_remove_padding(compr->raw_buf, nwords, WM_ADSP_DATA_WORD_SIZE);

	/* update read index to account for words read */
	buf->read_index += nwords;
	if (buf->read_index == wm_adsp_buffer_size(buf))
		buf->read_index = 0;

	ret = wm_adsp_buffer_write(buf, HOST_BUFFER_FIELD(next_read_index),
				   buf->read_index);
	if (ret < 0)
		return ret;

	/* update avail to account for words read */
	buf->avail -= nwords;

	return nwords;
}

static int wm_adsp_compr_read(struct wm_adsp_compr *compr,
			      char __user *buf, size_t count)
{
	int ntotal = 0;
	int nwords, nbytes;

	compr_dbg(compr, "Requested read of %zu bytes\n", count);

	if (dsp->fatal_error || !compr->buf || compr->buf->error) {
		snd_compr_stop_error(compr->stream, SNDRV_PCM_STATE_XRUN);
		return -EIO;
	}

	count /= WM_ADSP_DATA_WORD_SIZE;

	do {
		nwords = wm_adsp_buffer_capture_block(compr, count);
		if (nwords < 0) {
			compr_err(compr, "Failed to capture block: %d\n",
				  nwords);
			return nwords;
		}

		nbytes = nwords * WM_ADSP_DATA_WORD_SIZE;

		compr_dbg(compr, "Read %d bytes\n", nbytes);

		if (copy_to_user(buf + ntotal, compr->raw_buf, nbytes)) {
			compr_err(compr, "Failed to copy data to user: %d, %d\n",
				  ntotal, nbytes);
			return -EFAULT;
		}

		count -= nwords;
		ntotal += nbytes;
	} while (nwords > 0 && count > 0);

	compr->copied_total += ntotal;

	return ntotal;
}

int wm_adsp_compr_copy(struct snd_compr_stream *stream, char __user *buf,
		       size_t count)
{
	struct wm_adsp_compr *compr = stream->runtime->private_data;
	struct wm_adsp *dsp = compr->dsp;
	int ret;

	mutex_lock(&dsp->pwr_lock);

	if (stream->direction == SND_COMPRESS_CAPTURE)
		ret = wm_adsp_compr_read(compr, buf, count);
	else
		ret = -ENOTSUPP;

	mutex_unlock(&dsp->pwr_lock);

	return ret;
}
EXPORT_SYMBOL_GPL(wm_adsp_compr_copy);

static void wm_adsp_fatal_error(struct wm_adsp *dsp)
{
	struct wm_adsp_compr *compr;

	dsp->fatal_error = true;

	list_for_each_entry(compr, &dsp->compr_list, list) {
		if (compr->stream)
			snd_compr_fragment_elapsed(compr->stream);
	}
}

static void wm_adsp_fatal_error(struct wm_adsp *dsp)
{
	struct wm_adsp_compr *compr;

	dsp->fatal_error = true;

	list_for_each_entry(compr, &dsp->compr_list, list) {
		if (compr->stream) {
			snd_compr_stop_error(compr->stream,
					     SNDRV_PCM_STATE_XRUN);
			snd_compr_fragment_elapsed(compr->stream);
		}
	}
}

irqreturn_t wm_adsp2_bus_error(struct wm_adsp *dsp)
{
	unsigned int val;
	struct regmap *regmap = dsp->regmap;
	int ret = 0;

	mutex_lock(&dsp->pwr_lock);

	ret = regmap_read(regmap, dsp->base + ADSP2_LOCK_REGION_CTRL, &val);
	if (ret) {
		adsp_err(dsp,
			"Failed to read Region Lock Ctrl register: %d\n", ret);
		goto error;
	}

	if (val & ADSP2_WDT_TIMEOUT_STS_MASK) {
		adsp_err(dsp, "watchdog timeout error\n");
<<<<<<< HEAD
		wm_adsp_stop_watchdog(dsp);
=======
		dsp->ops->stop_watchdog(dsp);
>>>>>>> 0ecfebd2
		wm_adsp_fatal_error(dsp);
	}

	if (val & (ADSP2_SLAVE_ERR_MASK | ADSP2_REGION_LOCK_ERR_MASK)) {
		if (val & ADSP2_SLAVE_ERR_MASK)
			adsp_err(dsp, "bus error: slave error\n");
		else
			adsp_err(dsp, "bus error: region lock error\n");

		ret = regmap_read(regmap, dsp->base + ADSP2_BUS_ERR_ADDR, &val);
		if (ret) {
			adsp_err(dsp,
				 "Failed to read Bus Err Addr register: %d\n",
				 ret);
			goto error;
		}

		adsp_err(dsp, "bus error address = 0x%x\n",
			 val & ADSP2_BUS_ERR_ADDR_MASK);

		ret = regmap_read(regmap,
				  dsp->base + ADSP2_PMEM_ERR_ADDR_XMEM_ERR_ADDR,
				  &val);
		if (ret) {
			adsp_err(dsp,
				 "Failed to read Pmem Xmem Err Addr register: %d\n",
				 ret);
			goto error;
		}

		adsp_err(dsp, "xmem error address = 0x%x\n",
			 val & ADSP2_XMEM_ERR_ADDR_MASK);
		adsp_err(dsp, "pmem error address = 0x%x\n",
			 (val & ADSP2_PMEM_ERR_ADDR_MASK) >>
			 ADSP2_PMEM_ERR_ADDR_SHIFT);
	}

	regmap_update_bits(regmap, dsp->base + ADSP2_LOCK_REGION_CTRL,
			   ADSP2_CTRL_ERR_EINT, ADSP2_CTRL_ERR_EINT);

error:
	mutex_unlock(&dsp->pwr_lock);

	return IRQ_HANDLED;
}
EXPORT_SYMBOL_GPL(wm_adsp2_bus_error);

irqreturn_t wm_halo_bus_error(struct wm_adsp *dsp)
{
	struct regmap *regmap = dsp->regmap;
	unsigned int fault[6];
	struct reg_sequence clear[] = {
		{ dsp->base + HALO_MPU_XM_VIO_STATUS,     0x0 },
		{ dsp->base + HALO_MPU_YM_VIO_STATUS,     0x0 },
		{ dsp->base + HALO_MPU_PM_VIO_STATUS,     0x0 },
	};
	int ret;

	mutex_lock(&dsp->pwr_lock);

	ret = regmap_read(regmap, dsp->base_sysinfo + HALO_AHBM_WINDOW_DEBUG_1,
			  fault);
	if (ret) {
		adsp_warn(dsp, "Failed to read AHB DEBUG_1: %d\n", ret);
		goto exit_unlock;
	}

	adsp_warn(dsp, "AHB: STATUS: 0x%x ADDR: 0x%x\n",
		  *fault & HALO_AHBM_FLAGS_ERR_MASK,
		  (*fault & HALO_AHBM_CORE_ERR_ADDR_MASK) >>
		  HALO_AHBM_CORE_ERR_ADDR_SHIFT);

	ret = regmap_read(regmap, dsp->base_sysinfo + HALO_AHBM_WINDOW_DEBUG_0,
			  fault);
	if (ret) {
		adsp_warn(dsp, "Failed to read AHB DEBUG_0: %d\n", ret);
		goto exit_unlock;
	}

	adsp_warn(dsp, "AHB: SYS_ADDR: 0x%x\n", *fault);

	ret = regmap_bulk_read(regmap, dsp->base + HALO_MPU_XM_VIO_ADDR,
			       fault, ARRAY_SIZE(fault));
	if (ret) {
		adsp_warn(dsp, "Failed to read MPU fault info: %d\n", ret);
		goto exit_unlock;
	}

	adsp_warn(dsp, "XM: STATUS:0x%x ADDR:0x%x\n", fault[1], fault[0]);
	adsp_warn(dsp, "YM: STATUS:0x%x ADDR:0x%x\n", fault[3], fault[2]);
	adsp_warn(dsp, "PM: STATUS:0x%x ADDR:0x%x\n", fault[5], fault[4]);

	ret = regmap_multi_reg_write(dsp->regmap, clear, ARRAY_SIZE(clear));
	if (ret)
		adsp_warn(dsp, "Failed to clear MPU status: %d\n", ret);

exit_unlock:
	mutex_unlock(&dsp->pwr_lock);

	return IRQ_HANDLED;
}
EXPORT_SYMBOL_GPL(wm_halo_bus_error);

irqreturn_t wm_halo_wdt_expire(int irq, void *data)
{
	struct wm_adsp *dsp = data;

	mutex_lock(&dsp->pwr_lock);

	adsp_warn(dsp, "WDT Expiry Fault\n");
	dsp->ops->stop_watchdog(dsp);
	wm_adsp_fatal_error(dsp);

	mutex_unlock(&dsp->pwr_lock);

	return IRQ_HANDLED;
}
EXPORT_SYMBOL_GPL(wm_halo_wdt_expire);

static struct wm_adsp_ops wm_adsp1_ops = {
	.validate_version = wm_adsp_validate_version,
	.parse_sizes = wm_adsp1_parse_sizes,
	.region_to_reg = wm_adsp_region_to_reg,
};

static struct wm_adsp_ops wm_adsp2_ops[] = {
	{
		.sys_config_size = sizeof(struct wm_adsp_system_config_xm_hdr),
		.parse_sizes = wm_adsp2_parse_sizes,
		.validate_version = wm_adsp_validate_version,
		.setup_algs = wm_adsp2_setup_algs,
		.region_to_reg = wm_adsp_region_to_reg,

		.show_fw_status = wm_adsp2_show_fw_status,

		.enable_memory = wm_adsp2_enable_memory,
		.disable_memory = wm_adsp2_disable_memory,

		.enable_core = wm_adsp2_enable_core,
		.disable_core = wm_adsp2_disable_core,

		.start_core = wm_adsp2_start_core,
		.stop_core = wm_adsp2_stop_core,

	},
	{
		.sys_config_size = sizeof(struct wm_adsp_system_config_xm_hdr),
		.parse_sizes = wm_adsp2_parse_sizes,
		.validate_version = wm_adsp_validate_version,
		.setup_algs = wm_adsp2_setup_algs,
		.region_to_reg = wm_adsp_region_to_reg,

		.show_fw_status = wm_adsp2v2_show_fw_status,

		.enable_memory = wm_adsp2_enable_memory,
		.disable_memory = wm_adsp2_disable_memory,
		.lock_memory = wm_adsp2_lock,

		.enable_core = wm_adsp2v2_enable_core,
		.disable_core = wm_adsp2v2_disable_core,

		.start_core = wm_adsp2_start_core,
		.stop_core = wm_adsp2_stop_core,
	},
	{
		.sys_config_size = sizeof(struct wm_adsp_system_config_xm_hdr),
		.parse_sizes = wm_adsp2_parse_sizes,
		.validate_version = wm_adsp_validate_version,
		.setup_algs = wm_adsp2_setup_algs,
		.region_to_reg = wm_adsp_region_to_reg,

		.show_fw_status = wm_adsp2v2_show_fw_status,
		.stop_watchdog = wm_adsp_stop_watchdog,

		.enable_memory = wm_adsp2_enable_memory,
		.disable_memory = wm_adsp2_disable_memory,
		.lock_memory = wm_adsp2_lock,

		.enable_core = wm_adsp2v2_enable_core,
		.disable_core = wm_adsp2v2_disable_core,

		.start_core = wm_adsp2_start_core,
		.stop_core = wm_adsp2_stop_core,
	},
};

static struct wm_adsp_ops wm_halo_ops = {
	.sys_config_size = sizeof(struct wm_halo_system_config_xm_hdr),
	.parse_sizes = wm_adsp2_parse_sizes,
	.validate_version = wm_halo_validate_version,
	.setup_algs = wm_halo_setup_algs,
	.region_to_reg = wm_halo_region_to_reg,

	.show_fw_status = wm_halo_show_fw_status,
	.stop_watchdog = wm_halo_stop_watchdog,

	.lock_memory = wm_halo_configure_mpu,

	.start_core = wm_halo_start_core,
	.stop_core = wm_halo_stop_core,
};

MODULE_LICENSE("GPL v2");<|MERGE_RESOLUTION|>--- conflicted
+++ resolved
@@ -2713,11 +2713,8 @@
 
 int wm_adsp1_init(struct wm_adsp *dsp)
 {
-<<<<<<< HEAD
-=======
 	dsp->ops = &wm_adsp1_ops;
 
->>>>>>> 0ecfebd2
 	return wm_adsp_common_init(dsp);
 }
 EXPORT_SYMBOL_GPL(wm_adsp1_init);
@@ -3323,11 +3320,7 @@
 		break;
 	}
 
-<<<<<<< HEAD
-	INIT_WORK(&dsp->boot_work, wm_adsp2_boot_work);
-=======
 	INIT_WORK(&dsp->boot_work, wm_adsp_boot_work);
->>>>>>> 0ecfebd2
 
 	return 0;
 }
@@ -3372,7 +3365,6 @@
 	struct wm_adsp_compr_buf *buf = NULL, *tmp;
 
 	if (compr->dsp->fatal_error)
-<<<<<<< HEAD
 		return -EINVAL;
 
 	list_for_each_entry(tmp, &compr->dsp->buffer_list, list) {
@@ -3386,23 +3378,7 @@
 		return -EINVAL;
 
 	compr->buf = buf;
-	compr->buf->compr = compr;
-=======
-		return -EINVAL;
-
-	list_for_each_entry(tmp, &compr->dsp->buffer_list, list) {
-		if (!tmp->name || !strcmp(compr->name, tmp->name)) {
-			buf = tmp;
-			break;
-		}
-	}
-
-	if (!buf)
-		return -EINVAL;
-
-	compr->buf = buf;
 	buf->compr = compr;
->>>>>>> 0ecfebd2
 
 	return 0;
 }
@@ -3906,11 +3882,9 @@
 static int wm_adsp_buffer_free(struct wm_adsp *dsp)
 {
 	struct wm_adsp_compr_buf *buf, *tmp;
-<<<<<<< HEAD
 
 	list_for_each_entry_safe(buf, tmp, &dsp->buffer_list, list) {
-		if (buf->compr)
-			wm_adsp_compr_detach(buf->compr);
+		wm_adsp_compr_detach(buf->compr);
 
 		kfree(buf->name);
 		kfree(buf->regions);
@@ -3925,25 +3899,6 @@
 {
 	int ret;
 
-=======
-
-	list_for_each_entry_safe(buf, tmp, &dsp->buffer_list, list) {
-		wm_adsp_compr_detach(buf->compr);
-
-		kfree(buf->name);
-		kfree(buf->regions);
-		list_del(&buf->list);
-		kfree(buf);
-	}
-
-	return 0;
-}
-
-static int wm_adsp_buffer_get_error(struct wm_adsp_compr_buf *buf)
-{
-	int ret;
-
->>>>>>> 0ecfebd2
 	ret = wm_adsp_buffer_read(buf, HOST_BUFFER_FIELD(error), &buf->error);
 	if (ret < 0) {
 		compr_err(buf, "Failed to check buffer error: %d\n", ret);
@@ -4085,7 +4040,6 @@
 			compr_err(buf, "Failed to get irq_count: %d\n", ret);
 			goto out;
 		}
-<<<<<<< HEAD
 
 		ret = wm_adsp_buffer_update_avail(buf);
 		if (ret < 0) {
@@ -4093,15 +4047,6 @@
 			goto out;
 		}
 
-=======
-
-		ret = wm_adsp_buffer_update_avail(buf);
-		if (ret < 0) {
-			compr_err(buf, "Error reading avail: %d\n", ret);
-			goto out;
-		}
-
->>>>>>> 0ecfebd2
 		if (wm_adsp_fw[dsp->fw].voice_trigger && buf->irq_count == 2)
 			ret = WM_ADSP_COMPR_VOICE_TRIGGER;
 
@@ -4248,6 +4193,7 @@
 static int wm_adsp_compr_read(struct wm_adsp_compr *compr,
 			      char __user *buf, size_t count)
 {
+	struct wm_adsp *dsp = compr->dsp;
 	int ntotal = 0;
 	int nwords, nbytes;
 
@@ -4319,21 +4265,6 @@
 	}
 }
 
-static void wm_adsp_fatal_error(struct wm_adsp *dsp)
-{
-	struct wm_adsp_compr *compr;
-
-	dsp->fatal_error = true;
-
-	list_for_each_entry(compr, &dsp->compr_list, list) {
-		if (compr->stream) {
-			snd_compr_stop_error(compr->stream,
-					     SNDRV_PCM_STATE_XRUN);
-			snd_compr_fragment_elapsed(compr->stream);
-		}
-	}
-}
-
 irqreturn_t wm_adsp2_bus_error(struct wm_adsp *dsp)
 {
 	unsigned int val;
@@ -4351,11 +4282,7 @@
 
 	if (val & ADSP2_WDT_TIMEOUT_STS_MASK) {
 		adsp_err(dsp, "watchdog timeout error\n");
-<<<<<<< HEAD
-		wm_adsp_stop_watchdog(dsp);
-=======
 		dsp->ops->stop_watchdog(dsp);
->>>>>>> 0ecfebd2
 		wm_adsp_fatal_error(dsp);
 	}
 
